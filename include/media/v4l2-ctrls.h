/*
 *  V4L2 controls support header.
 *
 *  Copyright (C) 2010  Hans Verkuil <hverkuil@xs4all.nl>
 *
 *  This program is free software; you can redistribute it and/or modify
 *  it under the terms of the GNU General Public License as published by
 *  the Free Software Foundation; either version 2 of the License, or
 *  (at your option) any later version.
 *
 *  This program is distributed in the hope that it will be useful,
 *  but WITHOUT ANY WARRANTY; without even the implied warranty of
 *  MERCHANTABILITY or FITNESS FOR A PARTICULAR PURPOSE.  See the
 *  GNU General Public License for more details.
 */

#ifndef _V4L2_CTRLS_H
#define _V4L2_CTRLS_H

#include <linux/list.h>
#include <linux/mutex.h>
#include <linux/videodev2.h>

/* forward references */
struct file;
struct v4l2_ctrl_handler;
struct v4l2_ctrl_helper;
struct v4l2_ctrl;
struct video_device;
struct v4l2_subdev;
struct v4l2_subscribed_event;
struct v4l2_fh;
struct poll_table_struct;

/**
 * union v4l2_ctrl_ptr - A pointer to a control value.
 * @p_s32:	Pointer to a 32-bit signed value.
 * @p_s64:	Pointer to a 64-bit signed value.
 * @p_u8:	Pointer to a 8-bit unsigned value.
 * @p_u16:	Pointer to a 16-bit unsigned value.
 * @p_u32:	Pointer to a 32-bit unsigned value.
 * @p_char:	Pointer to a string.
 * @p:		Pointer to a compound value.
 */
union v4l2_ctrl_ptr {
	s32 *p_s32;
	s64 *p_s64;
	u8 *p_u8;
	u16 *p_u16;
	u32 *p_u32;
	char *p_char;
	void *p;
};

/**
 * struct v4l2_ctrl_ops - The control operations that the driver has to provide.
 *
 * @g_volatile_ctrl: Get a new value for this control. Generally only relevant
 *		for volatile (and usually read-only) controls such as a control
 *		that returns the current signal strength which changes
 *		continuously.
 *		If not set, then the currently cached value will be returned.
 * @try_ctrl:	Test whether the control's value is valid. Only relevant when
 *		the usual min/max/step checks are not sufficient.
 * @s_ctrl:	Actually set the new control value. s_ctrl is compulsory. The
 *		ctrl->handler->lock is held when these ops are called, so no
 *		one else can access controls owned by that handler.
 */
struct v4l2_ctrl_ops {
	int (*g_volatile_ctrl)(struct v4l2_ctrl *ctrl);
	int (*try_ctrl)(struct v4l2_ctrl *ctrl);
	int (*s_ctrl)(struct v4l2_ctrl *ctrl);
};

/**
 * struct v4l2_ctrl_type_ops - The control type operations that the driver
 *			       has to provide.
 *
 * @equal: return true if both values are equal.
 * @init: initialize the value.
 * @log: log the value.
 * @validate: validate the value. Return 0 on success and a negative value
 *	otherwise.
 */
struct v4l2_ctrl_type_ops {
	bool (*equal)(const struct v4l2_ctrl *ctrl, u32 idx,
		      union v4l2_ctrl_ptr ptr1,
		      union v4l2_ctrl_ptr ptr2);
	void (*init)(const struct v4l2_ctrl *ctrl, u32 idx,
		     union v4l2_ctrl_ptr ptr);
	void (*log)(const struct v4l2_ctrl *ctrl);
	int (*validate)(const struct v4l2_ctrl *ctrl, u32 idx,
			union v4l2_ctrl_ptr ptr);
};

typedef void (*v4l2_ctrl_notify_fnc)(struct v4l2_ctrl *ctrl, void *priv);

/**
 * struct v4l2_ctrl - The control structure.
 *
 * @node:	The list node.
 * @ev_subs:	The list of control event subscriptions.
 * @handler:	The handler that owns the control.
 * @cluster:	Point to start of cluster array.
 * @ncontrols:	Number of controls in cluster array.
 * @done:	Internal flag: set for each processed control.
 * @is_new:	Set when the user specified a new value for this control. It
 *		is also set when called from v4l2_ctrl_handler_setup(). Drivers
 *		should never set this flag.
 * @has_changed: Set when the current value differs from the new value. Drivers
 *		should never use this flag.
 * @is_private: If set, then this control is private to its handler and it
 *		will not be added to any other handlers. Drivers can set
 *		this flag.
 * @is_auto:   If set, then this control selects whether the other cluster
 *		members are in 'automatic' mode or 'manual' mode. This is
 *		used for autogain/gain type clusters. Drivers should never
 *		set this flag directly.
 * @is_int:    If set, then this control has a simple integer value (i.e. it
 *		uses ctrl->val).
 * @is_string: If set, then this control has type %V4L2_CTRL_TYPE_STRING.
 * @is_ptr:	If set, then this control is an array and/or has type >=
 *		%V4L2_CTRL_COMPOUND_TYPES
 *		and/or has type %V4L2_CTRL_TYPE_STRING. In other words, &struct
 *		v4l2_ext_control uses field p to point to the data.
 * @is_array: If set, then this control contains an N-dimensional array.
 * @has_volatiles: If set, then one or more members of the cluster are volatile.
 *		Drivers should never touch this flag.
 * @call_notify: If set, then call the handler's notify function whenever the
 *		control's value changes.
 * @manual_mode_value: If the is_auto flag is set, then this is the value
 *		of the auto control that determines if that control is in
 *		manual mode. So if the value of the auto control equals this
 *		value, then the whole cluster is in manual mode. Drivers should
 *		never set this flag directly.
 * @ops:	The control ops.
 * @type_ops:	The control type ops.
 * @id:	The control ID.
 * @name:	The control name.
 * @type:	The control type.
 * @minimum:	The control's minimum value.
 * @maximum:	The control's maximum value.
 * @default_value: The control's default value.
 * @step:	The control's step value for non-menu controls.
 * @elems:	The number of elements in the N-dimensional array.
 * @elem_size:	The size in bytes of the control.
 * @dims:	The size of each dimension.
 * @nr_of_dims:The number of dimensions in @dims.
 * @menu_skip_mask: The control's skip mask for menu controls. This makes it
 *		easy to skip menu items that are not valid. If bit X is set,
 *		then menu item X is skipped. Of course, this only works for
 *		menus with <= 32 menu items. There are no menus that come
 *		close to that number, so this is OK. Should we ever need more,
 *		then this will have to be extended to a u64 or a bit array.
 * @qmenu:	A const char * array for all menu items. Array entries that are
 *		empty strings ("") correspond to non-existing menu items (this
 *		is in addition to the menu_skip_mask above). The last entry
 *		must be NULL.
 * @flags:	The control's flags.
 * @cur:	The control's current value.
 * @val:	The control's new s32 value.
 * @priv:	The control's private pointer. For use by the driver. It is
 *		untouched by the control framework. Note that this pointer is
 *		not freed when the control is deleted. Should this be needed
 *		then a new internal bitfield can be added to tell the framework
 *		to free this pointer.
 * @p_cur:	The control's current value represented via an union with
 *		provides a standard way of accessing control types
 *		through a pointer.
 * @p_new:	The control's new value represented via an union with provides
 *		a standard way of accessing control types
 *		through a pointer.
 */
struct v4l2_ctrl {
	/* Administrative fields */
	struct list_head node;
	struct list_head ev_subs;
	struct v4l2_ctrl_handler *handler;
	struct v4l2_ctrl **cluster;
	unsigned int ncontrols;

	unsigned int done:1;

	unsigned int is_new:1;
	unsigned int has_changed:1;
	unsigned int is_private:1;
	unsigned int is_auto:1;
	unsigned int is_int:1;
	unsigned int is_string:1;
	unsigned int is_ptr:1;
	unsigned int is_array:1;
	unsigned int has_volatiles:1;
	unsigned int call_notify:1;
	unsigned int manual_mode_value:8;

	const struct v4l2_ctrl_ops *ops;
	const struct v4l2_ctrl_type_ops *type_ops;
	u32 id;
	const char *name;
	enum v4l2_ctrl_type type;
	s64 minimum, maximum, default_value;
	u32 elems;
	u32 elem_size;
	u32 dims[V4L2_CTRL_MAX_DIMS];
	u32 nr_of_dims;
	union {
		u64 step;
		u64 menu_skip_mask;
	};
	union {
		const char * const *qmenu;
		const s64 *qmenu_int;
	};
	unsigned long flags;
	void *priv;
	s32 val;
	struct {
		s32 val;
	} cur;

	union v4l2_ctrl_ptr p_new;
	union v4l2_ctrl_ptr p_cur;
};

/**
 * struct v4l2_ctrl_ref - The control reference.
 *
 * @node:	List node for the sorted list.
 * @next:	Single-link list node for the hash.
 * @ctrl:	The actual control information.
 * @helper:	Pointer to helper struct. Used internally in
 *		prepare_ext_ctrls().
 *
 * Each control handler has a list of these refs. The list_head is used to
 * keep a sorted-by-control-ID list of all controls, while the next pointer
 * is used to link the control in the hash's bucket.
 */
struct v4l2_ctrl_ref {
	struct list_head node;
	struct v4l2_ctrl_ref *next;
	struct v4l2_ctrl *ctrl;
	struct v4l2_ctrl_helper *helper;
};

/**
 * struct v4l2_ctrl_handler - The control handler keeps track of all the
 *	controls: both the controls owned by the handler and those inherited
 *	from other handlers.
 *
 * @_lock:	Default for "lock".
 * @lock:	Lock to control access to this handler and its controls.
 *		May be replaced by the user right after init.
 * @ctrls:	The list of controls owned by this handler.
 * @ctrl_refs:	The list of control references.
 * @cached:	The last found control reference. It is common that the same
 *		control is needed multiple times, so this is a simple
 *		optimization.
 * @buckets:	Buckets for the hashing. Allows for quick control lookup.
 * @notify:	A notify callback that is called whenever the control changes
 *		value.
 *		Note that the handler's lock is held when the notify function
 *		is called!
 * @notify_priv: Passed as argument to the v4l2_ctrl notify callback.
 * @nr_of_buckets: Total number of buckets in the array.
 * @error:	The error code of the first failed control addition.
 */
struct v4l2_ctrl_handler {
	struct mutex _lock;
	struct mutex *lock;
	struct list_head ctrls;
	struct list_head ctrl_refs;
	struct v4l2_ctrl_ref *cached;
	struct v4l2_ctrl_ref **buckets;
	v4l2_ctrl_notify_fnc notify;
	void *notify_priv;
	u16 nr_of_buckets;
	int error;
};

/**
 * struct v4l2_ctrl_config - Control configuration structure.
 *
 * @ops:	The control ops.
 * @type_ops:	The control type ops. Only needed for compound controls.
 * @id:	The control ID.
 * @name:	The control name.
 * @type:	The control type.
 * @min:	The control's minimum value.
 * @max:	The control's maximum value.
 * @step:	The control's step value for non-menu controls.
 * @def:	The control's default value.
 * @dims:	The size of each dimension.
 * @elem_size:	The size in bytes of the control.
 * @flags:	The control's flags.
 * @menu_skip_mask: The control's skip mask for menu controls. This makes it
 *		easy to skip menu items that are not valid. If bit X is set,
 *		then menu item X is skipped. Of course, this only works for
 *		menus with <= 64 menu items. There are no menus that come
 *		close to that number, so this is OK. Should we ever need more,
 *		then this will have to be extended to a bit array.
 * @qmenu:	A const char * array for all menu items. Array entries that are
 *		empty strings ("") correspond to non-existing menu items (this
 *		is in addition to the menu_skip_mask above). The last entry
 *		must be NULL.
 * @qmenu_int:	A const s64 integer array for all menu items of the type
 *		V4L2_CTRL_TYPE_INTEGER_MENU.
 * @is_private: If set, then this control is private to its handler and it
 *		will not be added to any other handlers.
 */
struct v4l2_ctrl_config {
	const struct v4l2_ctrl_ops *ops;
	const struct v4l2_ctrl_type_ops *type_ops;
	u32 id;
	const char *name;
	enum v4l2_ctrl_type type;
	s64 min;
	s64 max;
	u64 step;
	s64 def;
	u32 dims[V4L2_CTRL_MAX_DIMS];
	u32 elem_size;
	u32 flags;
	u64 menu_skip_mask;
	const char * const *qmenu;
	const s64 *qmenu_int;
	unsigned int is_private:1;
};

/**
 * v4l2_ctrl_fill - Fill in the control fields based on the control ID.
 *
 * @id: ID of the control
 * @name: name of the control
 * @type: type of the control
 * @min: minimum value for the control
 * @max: maximum value for the control
 * @step: control step
 * @def: default value for the control
 * @flags: flags to be used on the control
 *
 * This works for all standard V4L2 controls.
 * For non-standard controls it will only fill in the given arguments
 * and @name will be %NULL.
 *
 * This function will overwrite the contents of @name, @type and @flags.
 * The contents of @min, @max, @step and @def may be modified depending on
 * the type.
 *
 * .. note::
 *
 *    Do not use in drivers! It is used internally for backwards compatibility
 *    control handling only. Once all drivers are converted to use the new
 *    control framework this function will no longer be exported.
 */
void v4l2_ctrl_fill(u32 id, const char **name, enum v4l2_ctrl_type *type,
		    s64 *min, s64 *max, u64 *step, s64 *def, u32 *flags);


/**
 * v4l2_ctrl_handler_init_class() - Initialize the control handler.
 * @hdl:	The control handler.
 * @nr_of_controls_hint: A hint of how many controls this handler is
 *		expected to refer to. This is the total number, so including
 *		any inherited controls. It doesn't have to be precise, but if
 *		it is way off, then you either waste memory (too many buckets
 *		are allocated) or the control lookup becomes slower (not enough
 *		buckets are allocated, so there are more slow list lookups).
 *		It will always work, though.
 * @key:	Used by the lock validator if CONFIG_LOCKDEP is set.
 * @name:	Used by the lock validator if CONFIG_LOCKDEP is set.
 *
 * Returns an error if the buckets could not be allocated. This error will
 * also be stored in @hdl->error.
 *
 * Never use this call directly, always use the v4l2_ctrl_handler_init
 * macro that hides the @key and @name arguments.
 */
int v4l2_ctrl_handler_init_class(struct v4l2_ctrl_handler *hdl,
				 unsigned int nr_of_controls_hint,
				 struct lock_class_key *key, const char *name);

#ifdef CONFIG_LOCKDEP
#define v4l2_ctrl_handler_init(hdl, nr_of_controls_hint)		\
(									\
	({								\
		static struct lock_class_key _key;			\
		v4l2_ctrl_handler_init_class(hdl, nr_of_controls_hint,	\
					&_key,				\
					KBUILD_BASENAME ":"		\
					__stringify(__LINE__) ":"	\
					"(" #hdl ")->_lock");		\
	})								\
)
#else
#define v4l2_ctrl_handler_init(hdl, nr_of_controls_hint)		\
	v4l2_ctrl_handler_init_class(hdl, nr_of_controls_hint, NULL, NULL)
#endif

/**
 * v4l2_ctrl_handler_free() - Free all controls owned by the handler and free
 * the control list.
 * @hdl:	The control handler.
 *
 * Does nothing if @hdl == NULL.
 */
void v4l2_ctrl_handler_free(struct v4l2_ctrl_handler *hdl);

/**
 * v4l2_ctrl_lock() - Helper function to lock the handler
 * associated with the control.
 * @ctrl:	The control to lock.
 */
static inline void v4l2_ctrl_lock(struct v4l2_ctrl *ctrl)
{
	mutex_lock(ctrl->handler->lock);
}

/**
 * v4l2_ctrl_unlock() - Helper function to unlock the handler
 * associated with the control.
 * @ctrl:	The control to unlock.
 */
static inline void v4l2_ctrl_unlock(struct v4l2_ctrl *ctrl)
{
	mutex_unlock(ctrl->handler->lock);
}

/**
 * v4l2_ctrl_handler_setup() - Call the s_ctrl op for all controls belonging
 * to the handler to initialize the hardware to the current control values.
 * @hdl:	The control handler.
 *
 * Button controls will be skipped, as are read-only controls.
 *
 * If @hdl == NULL, then this just returns 0.
 */
int v4l2_ctrl_handler_setup(struct v4l2_ctrl_handler *hdl);

/**
 * v4l2_ctrl_handler_log_status() - Log all controls owned by the handler.
 * @hdl:	The control handler.
 * @prefix:	The prefix to use when logging the control values. If the
 *		prefix does not end with a space, then ": " will be added
 *		after the prefix. If @prefix == NULL, then no prefix will be
 *		used.
 *
 * For use with VIDIOC_LOG_STATUS.
 *
 * Does nothing if @hdl == NULL.
 */
void v4l2_ctrl_handler_log_status(struct v4l2_ctrl_handler *hdl,
				  const char *prefix);

/**
 * v4l2_ctrl_new_custom() - Allocate and initialize a new custom V4L2
 *	control.
 *
 * @hdl:	The control handler.
 * @cfg:	The control's configuration data.
 * @priv:	The control's driver-specific private data.
 *
 * If the &v4l2_ctrl struct could not be allocated then NULL is returned
 * and @hdl->error is set to the error code (if it wasn't set already).
 */
struct v4l2_ctrl *v4l2_ctrl_new_custom(struct v4l2_ctrl_handler *hdl,
				       const struct v4l2_ctrl_config *cfg,
				       void *priv);

/**
 * v4l2_ctrl_new_std() - Allocate and initialize a new standard V4L2 non-menu
 *	control.
 *
 * @hdl:	The control handler.
 * @ops:	The control ops.
 * @id:		The control ID.
 * @min:	The control's minimum value.
 * @max:	The control's maximum value.
 * @step:	The control's step value
 * @def:	The control's default value.
 *
 * If the &v4l2_ctrl struct could not be allocated, or the control
 * ID is not known, then NULL is returned and @hdl->error is set to the
 * appropriate error code (if it wasn't set already).
 *
 * If @id refers to a menu control, then this function will return NULL.
 *
 * Use v4l2_ctrl_new_std_menu() when adding menu controls.
 */
struct v4l2_ctrl *v4l2_ctrl_new_std(struct v4l2_ctrl_handler *hdl,
				    const struct v4l2_ctrl_ops *ops,
				    u32 id, s64 min, s64 max, u64 step,
				    s64 def);

/**
 * v4l2_ctrl_new_std_menu() - Allocate and initialize a new standard V4L2
 *	menu control.
 *
 * @hdl:	The control handler.
 * @ops:	The control ops.
 * @id:		The control ID.
 * @max:	The control's maximum value.
 * @mask:	The control's skip mask for menu controls. This makes it
 *		easy to skip menu items that are not valid. If bit X is set,
 *		then menu item X is skipped. Of course, this only works for
 *		menus with <= 64 menu items. There are no menus that come
 *		close to that number, so this is OK. Should we ever need more,
 *		then this will have to be extended to a bit array.
 * @def:	The control's default value.
 *
 * Same as v4l2_ctrl_new_std(), but @min is set to 0 and the @mask value
 * determines which menu items are to be skipped.
 *
 * If @id refers to a non-menu control, then this function will return NULL.
 */
struct v4l2_ctrl *v4l2_ctrl_new_std_menu(struct v4l2_ctrl_handler *hdl,
					 const struct v4l2_ctrl_ops *ops,
					 u32 id, u8 max, u64 mask, u8 def);

/**
 * v4l2_ctrl_new_std_menu_items() - Create a new standard V4L2 menu control
 *	with driver specific menu.
 *
 * @hdl:	The control handler.
 * @ops:	The control ops.
 * @id:	The control ID.
 * @max:	The control's maximum value.
 * @mask:	The control's skip mask for menu controls. This makes it
 *		easy to skip menu items that are not valid. If bit X is set,
 *		then menu item X is skipped. Of course, this only works for
 *		menus with <= 64 menu items. There are no menus that come
 *		close to that number, so this is OK. Should we ever need more,
 *		then this will have to be extended to a bit array.
 * @def:	The control's default value.
 * @qmenu:	The new menu.
 *
 * Same as v4l2_ctrl_new_std_menu(), but @qmenu will be the driver specific
 * menu of this control.
 *
 */
struct v4l2_ctrl *v4l2_ctrl_new_std_menu_items(struct v4l2_ctrl_handler *hdl,
					       const struct v4l2_ctrl_ops *ops,
					       u32 id, u8 max,
					       u64 mask, u8 def,
					       const char * const *qmenu);

/**
 * v4l2_ctrl_new_int_menu() - Create a new standard V4L2 integer menu control.
 *
 * @hdl:	The control handler.
 * @ops:	The control ops.
 * @id:	The control ID.
 * @max:	The control's maximum value.
 * @def:	The control's default value.
 * @qmenu_int:	The control's menu entries.
 *
 * Same as v4l2_ctrl_new_std_menu(), but @mask is set to 0 and it additionaly
 * takes as an argument an array of integers determining the menu items.
 *
 * If @id refers to a non-integer-menu control, then this function will
 * return %NULL.
 */
struct v4l2_ctrl *v4l2_ctrl_new_int_menu(struct v4l2_ctrl_handler *hdl,
					 const struct v4l2_ctrl_ops *ops,
					 u32 id, u8 max, u8 def,
					 const s64 *qmenu_int);

typedef bool (*v4l2_ctrl_filter)(const struct v4l2_ctrl *ctrl);

/**
 * v4l2_ctrl_add_handler() - Add all controls from handler @add to
 *	handler @hdl.
 *
 * @hdl:	The control handler.
 * @add:	The control handler whose controls you want to add to
 *		the @hdl control handler.
 * @filter:	This function will filter which controls should be added.
 *
 * Does nothing if either of the two handlers is a NULL pointer.
 * If @filter is NULL, then all controls are added. Otherwise only those
 * controls for which @filter returns true will be added.
 * In case of an error @hdl->error will be set to the error code (if it
 * wasn't set already).
 */
int v4l2_ctrl_add_handler(struct v4l2_ctrl_handler *hdl,
			  struct v4l2_ctrl_handler *add,
			  v4l2_ctrl_filter filter);

/**
 * v4l2_ctrl_radio_filter() - Standard filter for radio controls.
 *
 * @ctrl:	The control that is filtered.
 *
 * This will return true for any controls that are valid for radio device
 * nodes. Those are all of the V4L2_CID_AUDIO_* user controls and all FM
 * transmitter class controls.
 *
 * This function is to be used with v4l2_ctrl_add_handler().
 */
bool v4l2_ctrl_radio_filter(const struct v4l2_ctrl *ctrl);

/**
 * v4l2_ctrl_cluster() - Mark all controls in the cluster as belonging
 *	to that cluster.
 *
 * @ncontrols:	The number of controls in this cluster.
 * @controls:	The cluster control array of size @ncontrols.
 */
void v4l2_ctrl_cluster(unsigned int ncontrols, struct v4l2_ctrl **controls);


/**
 * v4l2_ctrl_auto_cluster() - Mark all controls in the cluster as belonging
 *	to that cluster and set it up for autofoo/foo-type handling.
 *
 * @ncontrols:	The number of controls in this cluster.
 * @controls:	The cluster control array of size @ncontrols. The first control
 *		must be the 'auto' control (e.g. autogain, autoexposure, etc.)
 * @manual_val: The value for the first control in the cluster that equals the
 *		manual setting.
 * @set_volatile: If true, then all controls except the first auto control will
 *		be volatile.
 *
 * Use for control groups where one control selects some automatic feature and
 * the other controls are only active whenever the automatic feature is turned
 * off (manual mode). Typical examples: autogain vs gain, auto-whitebalance vs
 * red and blue balance, etc.
 *
 * The behavior of such controls is as follows:
 *
 * When the autofoo control is set to automatic, then any manual controls
 * are set to inactive and any reads will call g_volatile_ctrl (if the control
 * was marked volatile).
 *
 * When the autofoo control is set to manual, then any manual controls will
 * be marked active, and any reads will just return the current value without
 * going through g_volatile_ctrl.
 *
 * In addition, this function will set the V4L2_CTRL_FLAG_UPDATE flag
 * on the autofoo control and V4L2_CTRL_FLAG_INACTIVE on the foo control(s)
 * if autofoo is in auto mode.
 */
void v4l2_ctrl_auto_cluster(unsigned int ncontrols,
			    struct v4l2_ctrl **controls,
			    u8 manual_val, bool set_volatile);


/**
 * v4l2_ctrl_find() - Find a control with the given ID.
 *
 * @hdl:	The control handler.
 * @id:	The control ID to find.
 *
 * If @hdl == NULL this will return NULL as well. Will lock the handler so
 * do not use from inside &v4l2_ctrl_ops.
 */
struct v4l2_ctrl *v4l2_ctrl_find(struct v4l2_ctrl_handler *hdl, u32 id);

/**
 * v4l2_ctrl_activate() - Make the control active or inactive.
 * @ctrl:	The control to (de)activate.
 * @active:	True if the control should become active.
 *
 * This sets or clears the V4L2_CTRL_FLAG_INACTIVE flag atomically.
 * Does nothing if @ctrl == NULL.
 * This will usually be called from within the s_ctrl op.
 * The V4L2_EVENT_CTRL event will be generated afterwards.
 *
 * This function assumes that the control handler is locked.
 */
void v4l2_ctrl_activate(struct v4l2_ctrl *ctrl, bool active);

/**
 * v4l2_ctrl_grab() - Mark the control as grabbed or not grabbed.
 *
 * @ctrl:	The control to (de)activate.
 * @grabbed:	True if the control should become grabbed.
 *
 * This sets or clears the V4L2_CTRL_FLAG_GRABBED flag atomically.
 * Does nothing if @ctrl == NULL.
 * The V4L2_EVENT_CTRL event will be generated afterwards.
 * This will usually be called when starting or stopping streaming in the
 * driver.
 *
 * This function assumes that the control handler is not locked and will
 * take the lock itself.
 */
void v4l2_ctrl_grab(struct v4l2_ctrl *ctrl, bool grabbed);


/**
 *__v4l2_ctrl_modify_range() - Unlocked variant of v4l2_ctrl_modify_range()
 *
 * @ctrl:	The control to update.
 * @min:	The control's minimum value.
 * @max:	The control's maximum value.
 * @step:	The control's step value
 * @def:	The control's default value.
 *
 * Update the range of a control on the fly. This works for control types
 * INTEGER, BOOLEAN, MENU, INTEGER MENU and BITMASK. For menu controls the
 * @step value is interpreted as a menu_skip_mask.
 *
 * An error is returned if one of the range arguments is invalid for this
 * control type.
 *
 * This function assumes that the control handler is not locked and will
 * take the lock itself.
 */
int __v4l2_ctrl_modify_range(struct v4l2_ctrl *ctrl,
			     s64 min, s64 max, u64 step, s64 def);

/**
 * v4l2_ctrl_modify_range() - Update the range of a control.
 *
 * @ctrl:	The control to update.
 * @min:	The control's minimum value.
 * @max:	The control's maximum value.
 * @step:	The control's step value
 * @def:	The control's default value.
 *
 * Update the range of a control on the fly. This works for control types
 * INTEGER, BOOLEAN, MENU, INTEGER MENU and BITMASK. For menu controls the
 * @step value is interpreted as a menu_skip_mask.
 *
 * An error is returned if one of the range arguments is invalid for this
 * control type.
 *
 * This function assumes that the control handler is not locked and will
 * take the lock itself.
 */
static inline int v4l2_ctrl_modify_range(struct v4l2_ctrl *ctrl,
					 s64 min, s64 max, u64 step, s64 def)
{
	int rval;

	v4l2_ctrl_lock(ctrl);
	rval = __v4l2_ctrl_modify_range(ctrl, min, max, step, def);
	v4l2_ctrl_unlock(ctrl);

	return rval;
}

/**
 * v4l2_ctrl_notify() - Function to set a notify callback for a control.
 *
 * @ctrl:	The control.
 * @notify:	The callback function.
 * @priv:	The callback private handle, passed as argument to the callback.
 *
 * This function sets a callback function for the control. If @ctrl is NULL,
 * then it will do nothing. If @notify is NULL, then the notify callback will
 * be removed.
 *
 * There can be only one notify. If another already exists, then a WARN_ON
 * will be issued and the function will do nothing.
 */
void v4l2_ctrl_notify(struct v4l2_ctrl *ctrl, v4l2_ctrl_notify_fnc notify,
		      void *priv);

/**
 * v4l2_ctrl_get_name() - Get the name of the control
 *
 * @id:		The control ID.
 *
 * This function returns the name of the given control ID or NULL if it isn't
 * a known control.
 */
const char *v4l2_ctrl_get_name(u32 id);

/**
 * v4l2_ctrl_get_menu() - Get the menu string array of the control
 *
 * @id:		The control ID.
 *
 * This function returns the NULL-terminated menu string array name of the
 * given control ID or NULL if it isn't a known menu control.
 */
const char * const *v4l2_ctrl_get_menu(u32 id);

/**
 * v4l2_ctrl_get_int_menu() - Get the integer menu array of the control
 *
 * @id:		The control ID.
 * @len:	The size of the integer array.
 *
 * This function returns the integer array of the given control ID or NULL if it
 * if it isn't a known integer menu control.
 */
const s64 *v4l2_ctrl_get_int_menu(u32 id, u32 *len);

/**
 * v4l2_ctrl_g_ctrl() - Helper function to get the control's value from
 *	within a driver.
 *
 * @ctrl:	The control.
 *
 * This returns the control's value safely by going through the control
 * framework. This function will lock the control's handler, so it cannot be
 * used from within the &v4l2_ctrl_ops functions.
 *
 * This function is for integer type controls only.
 */
s32 v4l2_ctrl_g_ctrl(struct v4l2_ctrl *ctrl);

/**
 * __v4l2_ctrl_s_ctrl() - Unlocked variant of v4l2_ctrl_s_ctrl().
 *
 * @ctrl:	The control.
 * @val:	TheControls name new value.
 *
 * This sets the control's new value safely by going through the control
 * framework. This function assumes the control's handler is already locked,
 * allowing it to be used from within the &v4l2_ctrl_ops functions.
 *
 * This function is for integer type controls only.
 */
int __v4l2_ctrl_s_ctrl(struct v4l2_ctrl *ctrl, s32 val);

/**
 * v4l2_ctrl_s_ctrl() - Helper function to set the control's value from
 *	within a driver.
 * @ctrl:	The control.
 * @val:	The new value.
 *
 * This sets the control's new value safely by going through the control
 * framework. This function will lock the control's handler, so it cannot be
 * used from within the &v4l2_ctrl_ops functions.
 *
 * This function is for integer type controls only.
 */
static inline int v4l2_ctrl_s_ctrl(struct v4l2_ctrl *ctrl, s32 val)
{
	int rval;

	v4l2_ctrl_lock(ctrl);
	rval = __v4l2_ctrl_s_ctrl(ctrl, val);
	v4l2_ctrl_unlock(ctrl);

	return rval;
}

/**
 * v4l2_ctrl_g_ctrl_int64() - Helper function to get a 64-bit control's value
 *	from within a driver.
 *
 * @ctrl:	The control.
 *
 * This returns the control's value safely by going through the control
 * framework. This function will lock the control's handler, so it cannot be
 * used from within the &v4l2_ctrl_ops functions.
 *
 * This function is for 64-bit integer type controls only.
 */
s64 v4l2_ctrl_g_ctrl_int64(struct v4l2_ctrl *ctrl);

/**
 * __v4l2_ctrl_s_ctrl_int64() - Unlocked variant of v4l2_ctrl_s_ctrl_int64().
 *
 * @ctrl:	The control.
 * @val:	The new value.
 *
 * This sets the control's new value safely by going through the control
 * framework. This function assumes the control's handler is already locked,
 * allowing it to be used from within the &v4l2_ctrl_ops functions.
 *
 * This function is for 64-bit integer type controls only.
 */
int __v4l2_ctrl_s_ctrl_int64(struct v4l2_ctrl *ctrl, s64 val);

/**
 * v4l2_ctrl_s_ctrl_int64() - Helper function to set a 64-bit control's value
 *	from within a driver.
 *
 * @ctrl:	The control.
 * @val:	The new value.
 *
 * This sets the control's new value safely by going through the control
 * framework. This function will lock the control's handler, so it cannot be
 * used from within the &v4l2_ctrl_ops functions.
 *
 * This function is for 64-bit integer type controls only.
 */
static inline int v4l2_ctrl_s_ctrl_int64(struct v4l2_ctrl *ctrl, s64 val)
{
	int rval;

	v4l2_ctrl_lock(ctrl);
	rval = __v4l2_ctrl_s_ctrl_int64(ctrl, val);
	v4l2_ctrl_unlock(ctrl);

	return rval;
}

/**
 * __v4l2_ctrl_s_ctrl_string() - Unlocked variant of v4l2_ctrl_s_ctrl_string().
 *
 * @ctrl:	The control.
 * @s:		The new string.
 *
 * This sets the control's new string safely by going through the control
 * framework. This function assumes the control's handler is already locked,
 * allowing it to be used from within the &v4l2_ctrl_ops functions.
 *
 * This function is for string type controls only.
 */
int __v4l2_ctrl_s_ctrl_string(struct v4l2_ctrl *ctrl, const char *s);

/**
 * v4l2_ctrl_s_ctrl_string() - Helper function to set a control's string value
 *	 from within a driver.
 *
 * @ctrl:	The control.
 * @s:		The new string.
<<<<<<< HEAD
 *
=======
 *Controls name
>>>>>>> d271d3d9
 * This sets the control's new string safely by going through the control
 * framework. This function will lock the control's handler, so it cannot be
 * used from within the &v4l2_ctrl_ops functions.
 *
 * This function is for string type controls only.
 */
static inline int v4l2_ctrl_s_ctrl_string(struct v4l2_ctrl *ctrl, const char *s)
{
	int rval;

	v4l2_ctrl_lock(ctrl);
	rval = __v4l2_ctrl_s_ctrl_string(ctrl, s);
	v4l2_ctrl_unlock(ctrl);

	return rval;
}

/* Internal helper functions that deal with control events. */
extern const struct v4l2_subscribed_event_ops v4l2_ctrl_sub_ev_ops;

/**
 * v4l2_ctrl_replace - Function to be used as a callback to
 *	&struct v4l2_subscribed_event_ops replace\(\)
 *
 * @old: pointer to :ref:`struct v4l2_event <v4l2-event>` with the reported
 *	 event;
 * @new: pointer to :ref:`struct v4l2_event <v4l2-event>` with the modified
 *	 event;
 */
void v4l2_ctrl_replace(struct v4l2_event *old, const struct v4l2_event *new);

/**
 * v4l2_ctrl_merge - Function to be used as a callback to
 *	&struct v4l2_subscribed_event_ops merge(\)
 *
 * @old: pointer to :ref:`struct v4l2_event <v4l2-event>` with the reported
 *	 event;
 * @new: pointer to :ref:`struct v4l2_event <v4l2-event>` with the merged
 *	 event;
 */
void v4l2_ctrl_merge(const struct v4l2_event *old, struct v4l2_event *new);

/**
 * v4l2_ctrl_log_status - helper function to implement %VIDIOC_LOG_STATUS ioctl
 *
 * @file: pointer to struct file
 * @fh: unused. Kept just to be compatible to the arguments expected by
 *	&struct v4l2_ioctl_ops.vidioc_log_status.
 *
 * Can be used as a vidioc_log_status function that just dumps all controls
 * associated with the filehandle.
 */
int v4l2_ctrl_log_status(struct file *file, void *fh);

/**
 * v4l2_ctrl_subscribe_event - Subscribes to an event
 *
 *
 * @fh: pointer to struct v4l2_fh
 * @sub: pointer to &struct v4l2_event_subscription
 *
 * Can be used as a vidioc_subscribe_event function that just subscribes
 * control events.
 */
int v4l2_ctrl_subscribe_event(struct v4l2_fh *fh,
				const struct v4l2_event_subscription *sub);

/**
 * v4l2_ctrl_poll - function to be used as a callback to the poll()
 *	That just polls for control events.
 *
 * @file: pointer to struct file
 * @wait: pointer to struct poll_table_struct
 */
unsigned int v4l2_ctrl_poll(struct file *file, struct poll_table_struct *wait);

/* Helpers for ioctl_ops */

/**
 * v4l2_queryctrl - Helper function to implement
 *	:ref:`VIDIOC_QUERYCTRL <vidioc_queryctrl>` ioctl
 *
 * @hdl: pointer to &struct v4l2_ctrl_handler
 * @qc: pointer to &struct v4l2_queryctrl
 *
 * If hdl == NULL then they will all return -EINVAL.
 */
int v4l2_queryctrl(struct v4l2_ctrl_handler *hdl, struct v4l2_queryctrl *qc);

/**
 * v4l2_query_ext_ctrl - Helper function to implement
 *	 :ref:`VIDIOC_QUERY_EXT_CTRL <vidioc_queryctrl>` ioctl
 *
 * @hdl: pointer to &struct v4l2_ctrl_handler
 * @qc: pointer to &struct v4l2_query_ext_ctrl
 *
 * If hdl == NULL then they will all return -EINVAL.
 */
int v4l2_query_ext_ctrl(struct v4l2_ctrl_handler *hdl,
			struct v4l2_query_ext_ctrl *qc);

/**
 * v4l2_querymenu - Helper function to implement
 *	:ref:`VIDIOC_QUERYMENU <vidioc_queryctrl>` ioctl
 *
 * @hdl: pointer to &struct v4l2_ctrl_handler
 * @qm: pointer to &struct v4l2_querymenu
 *
 * If hdl == NULL then they will all return -EINVAL.
 */
int v4l2_querymenu(struct v4l2_ctrl_handler *hdl, struct v4l2_querymenu *qm);

/**
 * v4l2_g_ctrl - Helper function to implement
 *	:ref:`VIDIOC_G_CTRL <vidioc_g_ctrl>` ioctl
 *
 * @hdl: pointer to &struct v4l2_ctrl_handler
 * @ctrl: pointer to &struct v4l2_control
 *
 * If hdl == NULL then they will all return -EINVAL.
 */
int v4l2_g_ctrl(struct v4l2_ctrl_handler *hdl, struct v4l2_control *ctrl);

/**
 * v4l2_s_ctrl - Helper function to implement
 *	:ref:`VIDIOC_S_CTRL <vidioc_g_ctrl>` ioctl
 *
 * @fh: pointer to &struct v4l2_fh
 * @hdl: pointer to &struct v4l2_ctrl_handler
 *
 * @ctrl: pointer to &struct v4l2_control
 *
 * If hdl == NULL then they will all return -EINVAL.
 */
int v4l2_s_ctrl(struct v4l2_fh *fh, struct v4l2_ctrl_handler *hdl,
		struct v4l2_control *ctrl);

/**
 * v4l2_g_ext_ctrls - Helper function to implement
 *	:ref:`VIDIOC_G_EXT_CTRLS <vidioc_g_ext_ctrls>` ioctl
 *
 * @hdl: pointer to &struct v4l2_ctrl_handler
 * @c: pointer to &struct v4l2_ext_controls
 *
 * If hdl == NULL then they will all return -EINVAL.
 */
int v4l2_g_ext_ctrls(struct v4l2_ctrl_handler *hdl,
		     struct v4l2_ext_controls *c);

/**
 * v4l2_try_ext_ctrls - Helper function to implement
 *	:ref:`VIDIOC_TRY_EXT_CTRLS <vidioc_g_ext_ctrls>` ioctl
 *
 * @hdl: pointer to &struct v4l2_ctrl_handler
 * @c: pointer to &struct v4l2_ext_controls
 *
 * If hdl == NULL then they will all return -EINVAL.
 */
int v4l2_try_ext_ctrls(struct v4l2_ctrl_handler *hdl,
		       struct v4l2_ext_controls *c);

/**
 * v4l2_s_ext_ctrls - Helper function to implement
 *	:ref:`VIDIOC_S_EXT_CTRLS <vidioc_g_ext_ctrls>` ioctl
 *
 * @fh: pointer to &struct v4l2_fh
 * @hdl: pointer to &struct v4l2_ctrl_handler
 * @c: pointer to &struct v4l2_ext_controls
 *
 * If hdl == NULL then they will all return -EINVAL.
 */
int v4l2_s_ext_ctrls(struct v4l2_fh *fh, struct v4l2_ctrl_handler *hdl,
<<<<<<< HEAD
						struct v4l2_ext_controls *c);

/* Can be used as a subscribe_event function that just subscribes control
   events. */
=======
		     struct v4l2_ext_controls *c);

/**
 * v4l2_ctrl_subdev_subscribe_event - Helper function to implement
 * 	as a &struct v4l2_subdev_core_ops subscribe_event function
 *	that just subscribes control events.
 *
 * @sd: pointer to &struct v4l2_subdev
 * @fh: pointer to &struct v4l2_fh
 * @sub: pointer to &struct v4l2_event_subscription
 */
>>>>>>> d271d3d9
int v4l2_ctrl_subdev_subscribe_event(struct v4l2_subdev *sd, struct v4l2_fh *fh,
				     struct v4l2_event_subscription *sub);

/**
 * v4l2_ctrl_subdev_log_status - Log all controls owned by subdev's control
 *	 handler.
 *
 * @sd: pointer to &struct v4l2_subdev
 */
int v4l2_ctrl_subdev_log_status(struct v4l2_subdev *sd);

#endif<|MERGE_RESOLUTION|>--- conflicted
+++ resolved
@@ -911,11 +911,7 @@
  *
  * @ctrl:	The control.
  * @s:		The new string.
-<<<<<<< HEAD
- *
-=======
  *Controls name
->>>>>>> d271d3d9
  * This sets the control's new string safely by going through the control
  * framework. This function will lock the control's handler, so it cannot be
  * used from within the &v4l2_ctrl_ops functions.
@@ -1088,12 +1084,6 @@
  * If hdl == NULL then they will all return -EINVAL.
  */
 int v4l2_s_ext_ctrls(struct v4l2_fh *fh, struct v4l2_ctrl_handler *hdl,
-<<<<<<< HEAD
-						struct v4l2_ext_controls *c);
-
-/* Can be used as a subscribe_event function that just subscribes control
-   events. */
-=======
 		     struct v4l2_ext_controls *c);
 
 /**
@@ -1105,7 +1095,6 @@
  * @fh: pointer to &struct v4l2_fh
  * @sub: pointer to &struct v4l2_event_subscription
  */
->>>>>>> d271d3d9
 int v4l2_ctrl_subdev_subscribe_event(struct v4l2_subdev *sd, struct v4l2_fh *fh,
 				     struct v4l2_event_subscription *sub);
 
