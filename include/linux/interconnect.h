/* SPDX-License-Identifier: GPL-2.0 */
/*
 * Copyright (c) 2018-2019, Linaro Ltd.
 * Author: Georgi Djakov <georgi.djakov@linaro.org>
 */

#ifndef __LINUX_INTERCONNECT_H
#define __LINUX_INTERCONNECT_H

#include <linux/mutex.h>
#include <linux/types.h>

/* macros for converting to icc units */
#define Bps_to_icc(x)	((x) / 1000)
#define kBps_to_icc(x)	(x)
#define MBps_to_icc(x)	((x) * 1000)
#define GBps_to_icc(x)	((x) * 1000 * 1000)
#define bps_to_icc(x)	(1)
#define kbps_to_icc(x)	((x) / 8 + ((x) % 8 ? 1 : 0))
#define Mbps_to_icc(x)	((x) * 1000 / 8)
#define Gbps_to_icc(x)	((x) * 1000 * 1000 / 8)

struct icc_path;
struct device;

#if IS_ENABLED(CONFIG_INTERCONNECT)

struct icc_path *icc_get(struct device *dev, const int src_id,
			 const int dst_id);
struct icc_path *of_icc_get(struct device *dev, const char *name);
<<<<<<< HEAD
struct icc_path *devm_of_icc_get(struct device *dev, const char *name);
=======
>>>>>>> 50dd154e
struct icc_path *of_icc_get_by_index(struct device *dev, int idx);
void icc_put(struct icc_path *path);
int icc_enable(struct icc_path *path);
int icc_disable(struct icc_path *path);
int icc_set_bw(struct icc_path *path, u32 avg_bw, u32 peak_bw);
void icc_set_tag(struct icc_path *path, u32 tag);
const char *icc_get_name(struct icc_path *path);

#else

static inline struct icc_path *icc_get(struct device *dev, const int src_id,
				       const int dst_id)
{
	return NULL;
}

static inline struct icc_path *of_icc_get(struct device *dev,
					  const char *name)
{
	return NULL;
}

<<<<<<< HEAD
static inline struct icc_path *devm_of_icc_get(struct device *dev,
						const char *name)
{
	return NULL;
}

=======
>>>>>>> 50dd154e
static inline struct icc_path *of_icc_get_by_index(struct device *dev, int idx)
{
	return NULL;
}

static inline void icc_put(struct icc_path *path)
{
}

static inline int icc_enable(struct icc_path *path)
{
	return 0;
}

static inline int icc_disable(struct icc_path *path)
{
	return 0;
}

static inline int icc_set_bw(struct icc_path *path, u32 avg_bw, u32 peak_bw)
{
	return 0;
}

static inline void icc_set_tag(struct icc_path *path, u32 tag)
{
}

static inline const char *icc_get_name(struct icc_path *path)
{
	return NULL;
}

#endif /* CONFIG_INTERCONNECT */

#endif /* __LINUX_INTERCONNECT_H */<|MERGE_RESOLUTION|>--- conflicted
+++ resolved
@@ -28,10 +28,7 @@
 struct icc_path *icc_get(struct device *dev, const int src_id,
 			 const int dst_id);
 struct icc_path *of_icc_get(struct device *dev, const char *name);
-<<<<<<< HEAD
 struct icc_path *devm_of_icc_get(struct device *dev, const char *name);
-=======
->>>>>>> 50dd154e
 struct icc_path *of_icc_get_by_index(struct device *dev, int idx);
 void icc_put(struct icc_path *path);
 int icc_enable(struct icc_path *path);
@@ -54,15 +51,12 @@
 	return NULL;
 }
 
-<<<<<<< HEAD
 static inline struct icc_path *devm_of_icc_get(struct device *dev,
 						const char *name)
 {
 	return NULL;
 }
 
-=======
->>>>>>> 50dd154e
 static inline struct icc_path *of_icc_get_by_index(struct device *dev, int idx)
 {
 	return NULL;
