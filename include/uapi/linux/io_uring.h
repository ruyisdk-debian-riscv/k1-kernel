/* SPDX-License-Identifier: (GPL-2.0 WITH Linux-syscall-note) OR MIT */
/*
 * Header file for the io_uring interface.
 *
 * Copyright (C) 2019 Jens Axboe
 * Copyright (C) 2019 Christoph Hellwig
 */
#ifndef LINUX_IO_URING_H
#define LINUX_IO_URING_H

#include <linux/fs.h>
#include <linux/types.h>

/*
 * IO submission data structure (Submission Queue Entry)
 */
struct io_uring_sqe {
	__u8	opcode;		/* type of operation for this sqe */
	__u8	flags;		/* IOSQE_ flags */
	__u16	ioprio;		/* ioprio for the request */
	__s32	fd;		/* file descriptor to do IO on */
	union {
		__u64	off;	/* offset into file */
		__u64	addr2;
	};
	union {
		__u64	addr;	/* pointer to buffer or iovecs */
		__u64	splice_off_in;
	};
	__u32	len;		/* buffer size or number of iovecs */
	union {
		__kernel_rwf_t	rw_flags;
		__u32		fsync_flags;
		__u16		poll_events;	/* compatibility */
		__u32		poll32_events;	/* word-reversed for BE */
		__u32		sync_range_flags;
		__u32		msg_flags;
		__u32		timeout_flags;
		__u32		accept_flags;
		__u32		cancel_flags;
		__u32		open_flags;
		__u32		statx_flags;
		__u32		fadvise_advice;
		__u32		splice_flags;
		__u32		rename_flags;
		__u32		unlink_flags;
		__u32		hardlink_flags;
		__u32		xattr_flags;
	};
	__u64	user_data;	/* data to be passed back at completion time */
	/* pack this to avoid bogus arm OABI complaints */
	union {
		/* index into fixed buffers, if used */
		__u16	buf_index;
		/* for grouped buffer selection */
		__u16	buf_group;
	} __attribute__((packed));
	/* personality to use, if used */
	__u16	personality;
	union {
		__s32	splice_fd_in;
		__u32	file_index;
	};
	__u64	addr3;
	__u64	__pad2[1];
};

/*
 * If sqe->file_index is set to this for opcodes that instantiate a new
 * direct descriptor (like openat/openat2/accept), then io_uring will allocate
 * an available direct descriptor instead of having the application pass one
 * in. The picked direct descriptor will be returned in cqe->res, or -ENFILE
 * if the space is full.
 */
#define IORING_FILE_INDEX_ALLOC		(~0U)

enum {
	IOSQE_FIXED_FILE_BIT,
	IOSQE_IO_DRAIN_BIT,
	IOSQE_IO_LINK_BIT,
	IOSQE_IO_HARDLINK_BIT,
	IOSQE_ASYNC_BIT,
	IOSQE_BUFFER_SELECT_BIT,
	IOSQE_CQE_SKIP_SUCCESS_BIT,
};

/*
 * sqe->flags
 */
/* use fixed fileset */
#define IOSQE_FIXED_FILE	(1U << IOSQE_FIXED_FILE_BIT)
/* issue after inflight IO */
#define IOSQE_IO_DRAIN		(1U << IOSQE_IO_DRAIN_BIT)
/* links next sqe */
#define IOSQE_IO_LINK		(1U << IOSQE_IO_LINK_BIT)
/* like LINK, but stronger */
#define IOSQE_IO_HARDLINK	(1U << IOSQE_IO_HARDLINK_BIT)
/* always go async */
#define IOSQE_ASYNC		(1U << IOSQE_ASYNC_BIT)
/* select buffer from sqe->buf_group */
#define IOSQE_BUFFER_SELECT	(1U << IOSQE_BUFFER_SELECT_BIT)
/* don't post CQE if request succeeded */
#define IOSQE_CQE_SKIP_SUCCESS	(1U << IOSQE_CQE_SKIP_SUCCESS_BIT)

/*
 * io_uring_setup() flags
 */
#define IORING_SETUP_IOPOLL	(1U << 0)	/* io_context is polled */
#define IORING_SETUP_SQPOLL	(1U << 1)	/* SQ poll thread */
#define IORING_SETUP_SQ_AFF	(1U << 2)	/* sq_thread_cpu is valid */
#define IORING_SETUP_CQSIZE	(1U << 3)	/* app defines CQ size */
#define IORING_SETUP_CLAMP	(1U << 4)	/* clamp SQ/CQ ring sizes */
#define IORING_SETUP_ATTACH_WQ	(1U << 5)	/* attach to existing wq */
#define IORING_SETUP_R_DISABLED	(1U << 6)	/* start with ring disabled */
#define IORING_SETUP_SUBMIT_ALL	(1U << 7)	/* continue submit on error */
/*
 * Cooperative task running. When requests complete, they often require
 * forcing the submitter to transition to the kernel to complete. If this
 * flag is set, work will be done when the task transitions anyway, rather
 * than force an inter-processor interrupt reschedule. This avoids interrupting
 * a task running in userspace, and saves an IPI.
 */
#define IORING_SETUP_COOP_TASKRUN	(1U << 8)
/*
 * If COOP_TASKRUN is set, get notified if task work is available for
 * running and a kernel transition would be needed to run it. This sets
 * IORING_SQ_TASKRUN in the sq ring flags. Not valid with COOP_TASKRUN.
 */
#define IORING_SETUP_TASKRUN_FLAG	(1U << 9)

enum io_uring_op {
	IORING_OP_NOP,
	IORING_OP_READV,
	IORING_OP_WRITEV,
	IORING_OP_FSYNC,
	IORING_OP_READ_FIXED,
	IORING_OP_WRITE_FIXED,
	IORING_OP_POLL_ADD,
	IORING_OP_POLL_REMOVE,
	IORING_OP_SYNC_FILE_RANGE,
	IORING_OP_SENDMSG,
	IORING_OP_RECVMSG,
	IORING_OP_TIMEOUT,
	IORING_OP_TIMEOUT_REMOVE,
	IORING_OP_ACCEPT,
	IORING_OP_ASYNC_CANCEL,
	IORING_OP_LINK_TIMEOUT,
	IORING_OP_CONNECT,
	IORING_OP_FALLOCATE,
	IORING_OP_OPENAT,
	IORING_OP_CLOSE,
	IORING_OP_FILES_UPDATE,
	IORING_OP_STATX,
	IORING_OP_READ,
	IORING_OP_WRITE,
	IORING_OP_FADVISE,
	IORING_OP_MADVISE,
	IORING_OP_SEND,
	IORING_OP_RECV,
	IORING_OP_OPENAT2,
	IORING_OP_EPOLL_CTL,
	IORING_OP_SPLICE,
	IORING_OP_PROVIDE_BUFFERS,
	IORING_OP_REMOVE_BUFFERS,
	IORING_OP_TEE,
	IORING_OP_SHUTDOWN,
	IORING_OP_RENAMEAT,
	IORING_OP_UNLINKAT,
	IORING_OP_MKDIRAT,
	IORING_OP_SYMLINKAT,
	IORING_OP_LINKAT,
	IORING_OP_MSG_RING,
	IORING_OP_FSETXATTR,
	IORING_OP_SETXATTR,
	IORING_OP_FGETXATTR,
	IORING_OP_GETXATTR,
	IORING_OP_SOCKET,

	/* this goes last, obviously */
	IORING_OP_LAST,
};

/*
 * sqe->fsync_flags
 */
#define IORING_FSYNC_DATASYNC	(1U << 0)

/*
 * sqe->timeout_flags
 */
#define IORING_TIMEOUT_ABS		(1U << 0)
#define IORING_TIMEOUT_UPDATE		(1U << 1)
#define IORING_TIMEOUT_BOOTTIME		(1U << 2)
#define IORING_TIMEOUT_REALTIME		(1U << 3)
#define IORING_LINK_TIMEOUT_UPDATE	(1U << 4)
#define IORING_TIMEOUT_ETIME_SUCCESS	(1U << 5)
#define IORING_TIMEOUT_CLOCK_MASK	(IORING_TIMEOUT_BOOTTIME | IORING_TIMEOUT_REALTIME)
#define IORING_TIMEOUT_UPDATE_MASK	(IORING_TIMEOUT_UPDATE | IORING_LINK_TIMEOUT_UPDATE)
/*
 * sqe->splice_flags
 * extends splice(2) flags
 */
#define SPLICE_F_FD_IN_FIXED	(1U << 31) /* the last bit of __u32 */

/*
 * POLL_ADD flags. Note that since sqe->poll_events is the flag space, the
 * command flags for POLL_ADD are stored in sqe->len.
 *
 * IORING_POLL_ADD_MULTI	Multishot poll. Sets IORING_CQE_F_MORE if
 *				the poll handler will continue to report
 *				CQEs on behalf of the same SQE.
 *
 * IORING_POLL_UPDATE		Update existing poll request, matching
 *				sqe->addr as the old user_data field.
 */
#define IORING_POLL_ADD_MULTI	(1U << 0)
#define IORING_POLL_UPDATE_EVENTS	(1U << 1)
#define IORING_POLL_UPDATE_USER_DATA	(1U << 2)

/*
 * ASYNC_CANCEL flags.
 *
 * IORING_ASYNC_CANCEL_ALL	Cancel all requests that match the given key
 * IORING_ASYNC_CANCEL_FD	Key off 'fd' for cancelation rather than the
 *				request 'user_data'
 * IORING_ASYNC_CANCEL_ANY	Match any request
 */
#define IORING_ASYNC_CANCEL_ALL	(1U << 0)
#define IORING_ASYNC_CANCEL_FD	(1U << 1)
#define IORING_ASYNC_CANCEL_ANY	(1U << 2)

/*
<<<<<<< HEAD
 * send/sendmsg and recv/recvmsg flags (sqe->addr2)
 *
 * IORING_RECVSEND_POLL_FIRST	If set, instead of first attempting to send
 *				or receive and arm poll if that yields an
 *				-EAGAIN result, arm poll upfront and skip
 *				the initial transfer attempt.
 */
#define IORING_RECVSEND_POLL_FIRST	(1U << 0)

/*
 * accept flags stored in sqe->ioprio
 */
#define IORING_ACCEPT_MULTISHOT	(1U << 0)

/*
=======
>>>>>>> f548a12e
 * IO completion data structure (Completion Queue Entry)
 */
struct io_uring_cqe {
	__u64	user_data;	/* sqe->data submission passed back */
	__s32	res;		/* result code for this event */
	__u32	flags;
};

/*
 * cqe->flags
 *
 * IORING_CQE_F_BUFFER	If set, the upper 16 bits are the buffer ID
 * IORING_CQE_F_MORE	If set, parent SQE will generate more CQE entries
 * IORING_CQE_F_SOCK_NONEMPTY	If set, more data to read after socket recv
 */
#define IORING_CQE_F_BUFFER		(1U << 0)
#define IORING_CQE_F_MORE		(1U << 1)
#define IORING_CQE_F_SOCK_NONEMPTY	(1U << 2)

enum {
	IORING_CQE_BUFFER_SHIFT		= 16,
};

/*
 * Magic offsets for the application to mmap the data it needs
 */
#define IORING_OFF_SQ_RING		0ULL
#define IORING_OFF_CQ_RING		0x8000000ULL
#define IORING_OFF_SQES			0x10000000ULL

/*
 * Filled with the offset for mmap(2)
 */
struct io_sqring_offsets {
	__u32 head;
	__u32 tail;
	__u32 ring_mask;
	__u32 ring_entries;
	__u32 flags;
	__u32 dropped;
	__u32 array;
	__u32 resv1;
	__u64 resv2;
};

/*
 * sq_ring->flags
 */
#define IORING_SQ_NEED_WAKEUP	(1U << 0) /* needs io_uring_enter wakeup */
#define IORING_SQ_CQ_OVERFLOW	(1U << 1) /* CQ ring is overflown */
#define IORING_SQ_TASKRUN	(1U << 2) /* task should enter the kernel */

struct io_cqring_offsets {
	__u32 head;
	__u32 tail;
	__u32 ring_mask;
	__u32 ring_entries;
	__u32 overflow;
	__u32 cqes;
	__u32 flags;
	__u32 resv1;
	__u64 resv2;
};

/*
 * cq_ring->flags
 */

/* disable eventfd notifications */
#define IORING_CQ_EVENTFD_DISABLED	(1U << 0)

/*
 * io_uring_enter(2) flags
 */
#define IORING_ENTER_GETEVENTS		(1U << 0)
#define IORING_ENTER_SQ_WAKEUP		(1U << 1)
#define IORING_ENTER_SQ_WAIT		(1U << 2)
#define IORING_ENTER_EXT_ARG		(1U << 3)
#define IORING_ENTER_REGISTERED_RING	(1U << 4)

/*
 * Passed in for io_uring_setup(2). Copied back with updated info on success
 */
struct io_uring_params {
	__u32 sq_entries;
	__u32 cq_entries;
	__u32 flags;
	__u32 sq_thread_cpu;
	__u32 sq_thread_idle;
	__u32 features;
	__u32 wq_fd;
	__u32 resv[3];
	struct io_sqring_offsets sq_off;
	struct io_cqring_offsets cq_off;
};

/*
 * io_uring_params->features flags
 */
#define IORING_FEAT_SINGLE_MMAP		(1U << 0)
#define IORING_FEAT_NODROP		(1U << 1)
#define IORING_FEAT_SUBMIT_STABLE	(1U << 2)
#define IORING_FEAT_RW_CUR_POS		(1U << 3)
#define IORING_FEAT_CUR_PERSONALITY	(1U << 4)
#define IORING_FEAT_FAST_POLL		(1U << 5)
#define IORING_FEAT_POLL_32BITS 	(1U << 6)
#define IORING_FEAT_SQPOLL_NONFIXED	(1U << 7)
#define IORING_FEAT_EXT_ARG		(1U << 8)
#define IORING_FEAT_NATIVE_WORKERS	(1U << 9)
#define IORING_FEAT_RSRC_TAGS		(1U << 10)
#define IORING_FEAT_CQE_SKIP		(1U << 11)
#define IORING_FEAT_LINKED_FILE		(1U << 12)

/*
 * io_uring_register(2) opcodes and arguments
 */
enum {
	IORING_REGISTER_BUFFERS			= 0,
	IORING_UNREGISTER_BUFFERS		= 1,
	IORING_REGISTER_FILES			= 2,
	IORING_UNREGISTER_FILES			= 3,
	IORING_REGISTER_EVENTFD			= 4,
	IORING_UNREGISTER_EVENTFD		= 5,
	IORING_REGISTER_FILES_UPDATE		= 6,
	IORING_REGISTER_EVENTFD_ASYNC		= 7,
	IORING_REGISTER_PROBE			= 8,
	IORING_REGISTER_PERSONALITY		= 9,
	IORING_UNREGISTER_PERSONALITY		= 10,
	IORING_REGISTER_RESTRICTIONS		= 11,
	IORING_REGISTER_ENABLE_RINGS		= 12,

	/* extended with tagging */
	IORING_REGISTER_FILES2			= 13,
	IORING_REGISTER_FILES_UPDATE2		= 14,
	IORING_REGISTER_BUFFERS2		= 15,
	IORING_REGISTER_BUFFERS_UPDATE		= 16,

	/* set/clear io-wq thread affinities */
	IORING_REGISTER_IOWQ_AFF		= 17,
	IORING_UNREGISTER_IOWQ_AFF		= 18,

	/* set/get max number of io-wq workers */
	IORING_REGISTER_IOWQ_MAX_WORKERS	= 19,

	/* register/unregister io_uring fd with the ring */
	IORING_REGISTER_RING_FDS		= 20,
	IORING_UNREGISTER_RING_FDS		= 21,

	/* register ring based provide buffer group */
	IORING_REGISTER_PBUF_RING		= 22,
	IORING_UNREGISTER_PBUF_RING		= 23,

	/* this goes last */
	IORING_REGISTER_LAST
};

/* io-wq worker categories */
enum {
	IO_WQ_BOUND,
	IO_WQ_UNBOUND,
};

/* deprecated, see struct io_uring_rsrc_update */
struct io_uring_files_update {
	__u32 offset;
	__u32 resv;
	__aligned_u64 /* __s32 * */ fds;
};

/*
 * Register a fully sparse file space, rather than pass in an array of all
 * -1 file descriptors.
 */
#define IORING_RSRC_REGISTER_SPARSE	(1U << 0)

struct io_uring_rsrc_register {
	__u32 nr;
	__u32 flags;
	__u64 resv2;
	__aligned_u64 data;
	__aligned_u64 tags;
};

struct io_uring_rsrc_update {
	__u32 offset;
	__u32 resv;
	__aligned_u64 data;
};

struct io_uring_rsrc_update2 {
	__u32 offset;
	__u32 resv;
	__aligned_u64 data;
	__aligned_u64 tags;
	__u32 nr;
	__u32 resv2;
};

/* Skip updating fd indexes set to this value in the fd table */
#define IORING_REGISTER_FILES_SKIP	(-2)

#define IO_URING_OP_SUPPORTED	(1U << 0)

struct io_uring_probe_op {
	__u8 op;
	__u8 resv;
	__u16 flags;	/* IO_URING_OP_* flags */
	__u32 resv2;
};

struct io_uring_probe {
	__u8 last_op;	/* last opcode supported */
	__u8 ops_len;	/* length of ops[] array below */
	__u16 resv;
	__u32 resv2[3];
	struct io_uring_probe_op ops[0];
};

struct io_uring_restriction {
	__u16 opcode;
	union {
		__u8 register_op; /* IORING_RESTRICTION_REGISTER_OP */
		__u8 sqe_op;      /* IORING_RESTRICTION_SQE_OP */
		__u8 sqe_flags;   /* IORING_RESTRICTION_SQE_FLAGS_* */
	};
	__u8 resv;
	__u32 resv2[3];
};

struct io_uring_buf {
	__u64	addr;
	__u32	len;
	__u16	bid;
	__u16	resv;
};

struct io_uring_buf_ring {
	union {
		/*
		 * To avoid spilling into more pages than we need to, the
		 * ring tail is overlaid with the io_uring_buf->resv field.
		 */
		struct {
			__u64	resv1;
			__u32	resv2;
			__u16	resv3;
			__u16	tail;
		};
		struct io_uring_buf	bufs[0];
	};
};

/* argument for IORING_(UN)REGISTER_PBUF_RING */
struct io_uring_buf_reg {
	__u64	ring_addr;
	__u32	ring_entries;
	__u16	bgid;
	__u16	pad;
	__u64	resv[3];
};

/*
 * io_uring_restriction->opcode values
 */
enum {
	/* Allow an io_uring_register(2) opcode */
	IORING_RESTRICTION_REGISTER_OP		= 0,

	/* Allow an sqe opcode */
	IORING_RESTRICTION_SQE_OP		= 1,

	/* Allow sqe flags */
	IORING_RESTRICTION_SQE_FLAGS_ALLOWED	= 2,

	/* Require sqe flags (these flags must be set on each submission) */
	IORING_RESTRICTION_SQE_FLAGS_REQUIRED	= 3,

	IORING_RESTRICTION_LAST
};

struct io_uring_getevents_arg {
	__u64	sigmask;
	__u32	sigmask_sz;
	__u32	pad;
	__u64	ts;
};

#endif<|MERGE_RESOLUTION|>--- conflicted
+++ resolved
@@ -230,7 +230,6 @@
 #define IORING_ASYNC_CANCEL_ANY	(1U << 2)
 
 /*
-<<<<<<< HEAD
  * send/sendmsg and recv/recvmsg flags (sqe->addr2)
  *
  * IORING_RECVSEND_POLL_FIRST	If set, instead of first attempting to send
@@ -246,8 +245,6 @@
 #define IORING_ACCEPT_MULTISHOT	(1U << 0)
 
 /*
-=======
->>>>>>> f548a12e
  * IO completion data structure (Completion Queue Entry)
  */
 struct io_uring_cqe {
