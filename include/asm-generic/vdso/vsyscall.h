/* SPDX-License-Identifier: GPL-2.0 */
#ifndef __ASM_GENERIC_VSYSCALL_H
#define __ASM_GENERIC_VSYSCALL_H

#ifndef __ASSEMBLY__

#ifndef __arch_get_k_vdso_data
static __always_inline struct vdso_data *__arch_get_k_vdso_data(void)
{
	return NULL;
}
#endif /* __arch_get_k_vdso_data */

<<<<<<< HEAD
#ifndef __arch_update_vdso_data
static __always_inline bool __arch_update_vdso_data(void)
{
	return true;
}
#endif /* __arch_update_vdso_data */

#ifndef __arch_get_clock_mode
static __always_inline int __arch_get_clock_mode(struct timekeeper *tk)
{
	return 0;
}
#endif /* __arch_get_clock_mode */

=======
>>>>>>> 04d5ce62
#ifndef __arch_update_vsyscall
static __always_inline void __arch_update_vsyscall(struct vdso_data *vdata,
						   struct timekeeper *tk)
{
}
#endif /* __arch_update_vsyscall */

#ifndef __arch_sync_vdso_data
static __always_inline void __arch_sync_vdso_data(struct vdso_data *vdata)
{
}
#endif /* __arch_sync_vdso_data */

#endif /* !__ASSEMBLY__ */

#endif /* __ASM_GENERIC_VSYSCALL_H */<|MERGE_RESOLUTION|>--- conflicted
+++ resolved
@@ -11,23 +11,6 @@
 }
 #endif /* __arch_get_k_vdso_data */
 
-<<<<<<< HEAD
-#ifndef __arch_update_vdso_data
-static __always_inline bool __arch_update_vdso_data(void)
-{
-	return true;
-}
-#endif /* __arch_update_vdso_data */
-
-#ifndef __arch_get_clock_mode
-static __always_inline int __arch_get_clock_mode(struct timekeeper *tk)
-{
-	return 0;
-}
-#endif /* __arch_get_clock_mode */
-
-=======
->>>>>>> 04d5ce62
 #ifndef __arch_update_vsyscall
 static __always_inline void __arch_update_vsyscall(struct vdso_data *vdata,
 						   struct timekeeper *tk)
