// SPDX-License-Identifier: GPL-2.0
/*
 * Driver for Synopsys DesignWare Cores Mobile Storage Host Controller
 *
 * Copyright (C) 2018 Synaptics Incorporated
 *
 * Author: Jisheng Zhang <jszhang@kernel.org>
 */

#include <linux/acpi.h>
#include <linux/bitfield.h>
#include <linux/clk.h>
#include <linux/dma-mapping.h>
#include <linux/iopoll.h>
#include <linux/kernel.h>
#include <linux/module.h>
#include <linux/of.h>
#include <linux/platform_device.h>
#include <linux/pm_runtime.h>
#include <linux/reset.h>
#include <linux/sizes.h>

#include "sdhci-pltfm.h"
#include "cqhci.h"

#define SDHCI_DWCMSHC_ARG2_STUFF	GENMASK(31, 16)

/* DWCMSHC specific Mode Select value */
#define DWCMSHC_CTRL_HS400		0x7

/* DWC IP vendor area 1 pointer */
#define DWCMSHC_P_VENDOR_AREA1		0xe8
#define DWCMSHC_AREA1_MASK		GENMASK(11, 0)
/* Offset inside the  vendor area 1 */
#define DWCMSHC_HOST_CTRL3		0x8
#define DWCMSHC_EMMC_CONTROL		0x2c
#define DWCMSHC_CARD_IS_EMMC		BIT(0)
#define DWCMSHC_ENHANCED_STROBE		BIT(8)
#define DWCMSHC_EMMC_ATCTRL		0x40
/* Tuning and auto-tuning fields in AT_CTRL_R control register */
#define AT_CTRL_AT_EN			BIT(0) /* autotuning is enabled */
#define AT_CTRL_CI_SEL			BIT(1) /* interval to drive center phase select */
#define AT_CTRL_SWIN_TH_EN		BIT(2) /* sampling window threshold enable */
#define AT_CTRL_RPT_TUNE_ERR		BIT(3) /* enable reporting framing errors */
#define AT_CTRL_SW_TUNE_EN		BIT(4) /* enable software managed tuning */
#define AT_CTRL_WIN_EDGE_SEL_MASK	GENMASK(11, 8) /* bits [11:8] */
#define AT_CTRL_WIN_EDGE_SEL		0xf /* sampling window edge select */
#define AT_CTRL_TUNE_CLK_STOP_EN	BIT(16) /* clocks stopped during phase code change */
#define AT_CTRL_PRE_CHANGE_DLY_MASK	GENMASK(18, 17) /* bits [18:17] */
#define AT_CTRL_PRE_CHANGE_DLY		0x1  /* 2-cycle latency */
#define AT_CTRL_POST_CHANGE_DLY_MASK	GENMASK(20, 19) /* bits [20:19] */
#define AT_CTRL_POST_CHANGE_DLY		0x3  /* 4-cycle latency */
#define AT_CTRL_SWIN_TH_VAL_MASK	GENMASK(31, 24) /* bits [31:24] */
#define AT_CTRL_SWIN_TH_VAL		0x9  /* sampling window threshold */

<<<<<<< HEAD
=======
/* DWC IP vendor area 2 pointer */
#define DWCMSHC_P_VENDOR_AREA2		0xea

>>>>>>> 0c383648
/* Sophgo CV18XX specific Registers */
#define CV18XX_SDHCI_MSHC_CTRL			0x00
#define  CV18XX_EMMC_FUNC_EN			BIT(0)
#define  CV18XX_LATANCY_1T			BIT(1)
#define CV18XX_SDHCI_PHY_TX_RX_DLY		0x40
#define  CV18XX_PHY_TX_DLY_MSK			GENMASK(6, 0)
#define  CV18XX_PHY_TX_SRC_MSK			GENMASK(9, 8)
#define  CV18XX_PHY_TX_SRC_INVERT_CLK_TX	0x1
#define  CV18XX_PHY_RX_DLY_MSK			GENMASK(22, 16)
#define  CV18XX_PHY_RX_SRC_MSK			GENMASK(25, 24)
#define  CV18XX_PHY_RX_SRC_INVERT_RX_CLK	0x1
#define CV18XX_SDHCI_PHY_CONFIG			0x4c
#define  CV18XX_PHY_TX_BPS			BIT(0)
<<<<<<< HEAD
=======

#define CV18XX_TUNE_MAX				128
#define CV18XX_TUNE_STEP			1
#define CV18XX_RETRY_TUNING_MAX			50
>>>>>>> 0c383648

/* Rockchip specific Registers */
#define DWCMSHC_EMMC_DLL_CTRL		0x800
#define DWCMSHC_EMMC_DLL_RXCLK		0x804
#define DWCMSHC_EMMC_DLL_TXCLK		0x808
#define DWCMSHC_EMMC_DLL_STRBIN		0x80c
#define DECMSHC_EMMC_DLL_CMDOUT		0x810
#define DWCMSHC_EMMC_DLL_STATUS0	0x840
#define DWCMSHC_EMMC_DLL_START		BIT(0)
#define DWCMSHC_EMMC_DLL_LOCKED		BIT(8)
#define DWCMSHC_EMMC_DLL_TIMEOUT	BIT(9)
#define DWCMSHC_EMMC_DLL_RXCLK_SRCSEL	29
#define DWCMSHC_EMMC_DLL_START_POINT	16
#define DWCMSHC_EMMC_DLL_INC		8
#define DWCMSHC_EMMC_DLL_BYPASS		BIT(24)
#define DWCMSHC_EMMC_DLL_DLYENA		BIT(27)
#define DLL_TXCLK_TAPNUM_DEFAULT	0x10
#define DLL_TXCLK_TAPNUM_90_DEGREES	0xA
#define DLL_TXCLK_TAPNUM_FROM_SW	BIT(24)
#define DLL_STRBIN_TAPNUM_DEFAULT	0x8
#define DLL_STRBIN_TAPNUM_FROM_SW	BIT(24)
#define DLL_STRBIN_DELAY_NUM_SEL	BIT(26)
#define DLL_STRBIN_DELAY_NUM_OFFSET	16
#define DLL_STRBIN_DELAY_NUM_DEFAULT	0x16
#define DLL_RXCLK_NO_INVERTER		1
#define DLL_RXCLK_INVERTER		0
#define DLL_CMDOUT_TAPNUM_90_DEGREES	0x8
#define DLL_RXCLK_ORI_GATE		BIT(31)
#define DLL_CMDOUT_TAPNUM_FROM_SW	BIT(24)
#define DLL_CMDOUT_SRC_CLK_NEG		BIT(28)
#define DLL_CMDOUT_EN_SRC_CLK_NEG	BIT(29)

#define DLL_LOCK_WO_TMOUT(x) \
	((((x) & DWCMSHC_EMMC_DLL_LOCKED) == DWCMSHC_EMMC_DLL_LOCKED) && \
	(((x) & DWCMSHC_EMMC_DLL_TIMEOUT) == 0))
#define RK35xx_MAX_CLKS 3

/* PHY register area pointer */
#define DWC_MSHC_PTR_PHY_R	0x300

/* PHY general configuration */
#define PHY_CNFG_R		(DWC_MSHC_PTR_PHY_R + 0x00)
#define PHY_CNFG_RSTN_DEASSERT	0x1  /* Deassert PHY reset */
#define PHY_CNFG_PAD_SP_MASK	GENMASK(19, 16) /* bits [19:16] */
#define PHY_CNFG_PAD_SP		0x0c /* PMOS TX drive strength */
#define PHY_CNFG_PAD_SN_MASK	GENMASK(23, 20) /* bits [23:20] */
#define PHY_CNFG_PAD_SN		0x0c /* NMOS TX drive strength */

/* PHY command/response pad settings */
#define PHY_CMDPAD_CNFG_R	(DWC_MSHC_PTR_PHY_R + 0x04)

/* PHY data pad settings */
#define PHY_DATAPAD_CNFG_R	(DWC_MSHC_PTR_PHY_R + 0x06)

/* PHY clock pad settings */
#define PHY_CLKPAD_CNFG_R	(DWC_MSHC_PTR_PHY_R + 0x08)

/* PHY strobe pad settings */
#define PHY_STBPAD_CNFG_R	(DWC_MSHC_PTR_PHY_R + 0x0a)

/* PHY reset pad settings */
#define PHY_RSTNPAD_CNFG_R	(DWC_MSHC_PTR_PHY_R + 0x0c)

/* Bitfields are common for all pad settings */
#define PHY_PAD_RXSEL_1V8		0x1 /* Receiver type select for 1.8V */
#define PHY_PAD_RXSEL_3V3		0x2 /* Receiver type select for 3.3V */

#define PHY_PAD_WEAKPULL_MASK		GENMASK(4, 3) /* bits [4:3] */
#define PHY_PAD_WEAKPULL_PULLUP		0x1 /* Weak pull up enabled */
#define PHY_PAD_WEAKPULL_PULLDOWN	0x2 /* Weak pull down enabled */

#define PHY_PAD_TXSLEW_CTRL_P_MASK	GENMASK(8, 5) /* bits [8:5] */
#define PHY_PAD_TXSLEW_CTRL_P		0x3 /* Slew control for P-Type pad TX */
#define PHY_PAD_TXSLEW_CTRL_N_MASK	GENMASK(12, 9) /* bits [12:9] */
#define PHY_PAD_TXSLEW_CTRL_N		0x3 /* Slew control for N-Type pad TX */

/* PHY CLK delay line settings */
#define PHY_SDCLKDL_CNFG_R		(DWC_MSHC_PTR_PHY_R + 0x1d)
#define PHY_SDCLKDL_CNFG_UPDATE	BIT(4) /* set before writing to SDCLKDL_DC */

/* PHY CLK delay line delay code */
#define PHY_SDCLKDL_DC_R		(DWC_MSHC_PTR_PHY_R + 0x1e)
#define PHY_SDCLKDL_DC_INITIAL		0x40 /* initial delay code */
#define PHY_SDCLKDL_DC_DEFAULT		0x32 /* default delay code */
#define PHY_SDCLKDL_DC_HS400		0x18 /* delay code for HS400 mode */

/* PHY drift_cclk_rx delay line configuration setting */
#define PHY_ATDL_CNFG_R			(DWC_MSHC_PTR_PHY_R + 0x21)
#define PHY_ATDL_CNFG_INPSEL_MASK	GENMASK(3, 2) /* bits [3:2] */
#define PHY_ATDL_CNFG_INPSEL		0x3 /* delay line input source */

/* PHY DLL control settings */
#define PHY_DLL_CTRL_R			(DWC_MSHC_PTR_PHY_R + 0x24)
#define PHY_DLL_CTRL_DISABLE		0x0 /* PHY DLL is enabled */
#define PHY_DLL_CTRL_ENABLE		0x1 /* PHY DLL is disabled */

/* PHY DLL  configuration register 1 */
#define PHY_DLL_CNFG1_R			(DWC_MSHC_PTR_PHY_R + 0x25)
#define PHY_DLL_CNFG1_SLVDLY_MASK	GENMASK(5, 4) /* bits [5:4] */
#define PHY_DLL_CNFG1_SLVDLY		0x2 /* DLL slave update delay input */
#define PHY_DLL_CNFG1_WAITCYCLE		0x5 /* DLL wait cycle input */

/* PHY DLL configuration register 2 */
#define PHY_DLL_CNFG2_R			(DWC_MSHC_PTR_PHY_R + 0x26)
#define PHY_DLL_CNFG2_JUMPSTEP		0xa /* DLL jump step input */

/* PHY DLL master and slave delay line configuration settings */
#define PHY_DLLDL_CNFG_R		(DWC_MSHC_PTR_PHY_R + 0x28)
#define PHY_DLLDL_CNFG_SLV_INPSEL_MASK	GENMASK(6, 5) /* bits [6:5] */
#define PHY_DLLDL_CNFG_SLV_INPSEL	0x3 /* clock source select for slave DL */

#define FLAG_IO_FIXED_1V8	BIT(0)

#define BOUNDARY_OK(addr, len) \
	((addr | (SZ_128M - 1)) == ((addr + len - 1) | (SZ_128M - 1)))

#define DWCMSHC_SDHCI_CQE_TRNS_MODE	(SDHCI_TRNS_MULTI | \
					 SDHCI_TRNS_BLK_CNT_EN | \
					 SDHCI_TRNS_DMA)

enum dwcmshc_rk_type {
	DWCMSHC_RK3568,
	DWCMSHC_RK3588,
};

struct rk35xx_priv {
	/* Rockchip specified optional clocks */
	struct clk_bulk_data rockchip_clks[RK35xx_MAX_CLKS];
	struct reset_control *reset;
	enum dwcmshc_rk_type devtype;
	u8 txclk_tapnum;
};

struct dwcmshc_priv {
	struct clk	*bus_clk;
	int vendor_specific_area1; /* P_VENDOR_SPECIFIC_AREA1 reg */
	int vendor_specific_area2; /* P_VENDOR_SPECIFIC_AREA2 reg */

	void *priv; /* pointer to SoC private stuff */
	u16 delay_line;
	u16 flags;
};

/*
 * If DMA addr spans 128MB boundary, we split the DMA transfer into two
 * so that each DMA transfer doesn't exceed the boundary.
 */
static void dwcmshc_adma_write_desc(struct sdhci_host *host, void **desc,
				    dma_addr_t addr, int len, unsigned int cmd)
{
	int tmplen, offset;

	if (likely(!len || BOUNDARY_OK(addr, len))) {
		sdhci_adma_write_desc(host, desc, addr, len, cmd);
		return;
	}

	offset = addr & (SZ_128M - 1);
	tmplen = SZ_128M - offset;
	sdhci_adma_write_desc(host, desc, addr, tmplen, cmd);

	addr += tmplen;
	len -= tmplen;
	sdhci_adma_write_desc(host, desc, addr, len, cmd);
}

static unsigned int dwcmshc_get_max_clock(struct sdhci_host *host)
{
	struct sdhci_pltfm_host *pltfm_host = sdhci_priv(host);

	if (pltfm_host->clk)
		return sdhci_pltfm_clk_get_max_clock(host);
	else
		return pltfm_host->clock;
}

static unsigned int rk35xx_get_max_clock(struct sdhci_host *host)
{
	struct sdhci_pltfm_host *pltfm_host = sdhci_priv(host);

	return clk_round_rate(pltfm_host->clk, ULONG_MAX);
}

static void dwcmshc_check_auto_cmd23(struct mmc_host *mmc,
				     struct mmc_request *mrq)
{
	struct sdhci_host *host = mmc_priv(mmc);

	/*
	 * No matter V4 is enabled or not, ARGUMENT2 register is 32-bit
	 * block count register which doesn't support stuff bits of
	 * CMD23 argument on dwcmsch host controller.
	 */
	if (mrq->sbc && (mrq->sbc->arg & SDHCI_DWCMSHC_ARG2_STUFF))
		host->flags &= ~SDHCI_AUTO_CMD23;
	else
		host->flags |= SDHCI_AUTO_CMD23;
}

static void dwcmshc_request(struct mmc_host *mmc, struct mmc_request *mrq)
{
	dwcmshc_check_auto_cmd23(mmc, mrq);

	sdhci_request(mmc, mrq);
}

static void dwcmshc_phy_1_8v_init(struct sdhci_host *host)
{
	struct sdhci_pltfm_host *pltfm_host = sdhci_priv(host);
	struct dwcmshc_priv *priv = sdhci_pltfm_priv(pltfm_host);
	u32 val;

	/* deassert phy reset & set tx drive strength */
	val = PHY_CNFG_RSTN_DEASSERT;
	val |= FIELD_PREP(PHY_CNFG_PAD_SP_MASK, PHY_CNFG_PAD_SP);
	val |= FIELD_PREP(PHY_CNFG_PAD_SN_MASK, PHY_CNFG_PAD_SN);
	sdhci_writel(host, val, PHY_CNFG_R);

	/* disable delay line */
	sdhci_writeb(host, PHY_SDCLKDL_CNFG_UPDATE, PHY_SDCLKDL_CNFG_R);

	/* set delay line */
	sdhci_writeb(host, priv->delay_line, PHY_SDCLKDL_DC_R);
	sdhci_writeb(host, PHY_DLL_CNFG2_JUMPSTEP, PHY_DLL_CNFG2_R);

	/* enable delay lane */
	val = sdhci_readb(host, PHY_SDCLKDL_CNFG_R);
	val &= ~(PHY_SDCLKDL_CNFG_UPDATE);
	sdhci_writeb(host, val, PHY_SDCLKDL_CNFG_R);

	/* configure phy pads */
	val = PHY_PAD_RXSEL_1V8;
	val |= FIELD_PREP(PHY_PAD_WEAKPULL_MASK, PHY_PAD_WEAKPULL_PULLUP);
	val |= FIELD_PREP(PHY_PAD_TXSLEW_CTRL_P_MASK, PHY_PAD_TXSLEW_CTRL_P);
	val |= FIELD_PREP(PHY_PAD_TXSLEW_CTRL_N_MASK, PHY_PAD_TXSLEW_CTRL_N);
	sdhci_writew(host, val, PHY_CMDPAD_CNFG_R);
	sdhci_writew(host, val, PHY_DATAPAD_CNFG_R);
	sdhci_writew(host, val, PHY_RSTNPAD_CNFG_R);

	val = FIELD_PREP(PHY_PAD_TXSLEW_CTRL_P_MASK, PHY_PAD_TXSLEW_CTRL_P);
	val |= FIELD_PREP(PHY_PAD_TXSLEW_CTRL_N_MASK, PHY_PAD_TXSLEW_CTRL_N);
	sdhci_writew(host, val, PHY_CLKPAD_CNFG_R);

	val = PHY_PAD_RXSEL_1V8;
	val |= FIELD_PREP(PHY_PAD_WEAKPULL_MASK, PHY_PAD_WEAKPULL_PULLDOWN);
	val |= FIELD_PREP(PHY_PAD_TXSLEW_CTRL_P_MASK, PHY_PAD_TXSLEW_CTRL_P);
	val |= FIELD_PREP(PHY_PAD_TXSLEW_CTRL_N_MASK, PHY_PAD_TXSLEW_CTRL_N);
	sdhci_writew(host, val, PHY_STBPAD_CNFG_R);

	/* enable data strobe mode */
	sdhci_writeb(host, FIELD_PREP(PHY_DLLDL_CNFG_SLV_INPSEL_MASK, PHY_DLLDL_CNFG_SLV_INPSEL),
		     PHY_DLLDL_CNFG_R);

	/* enable phy dll */
	sdhci_writeb(host, PHY_DLL_CTRL_ENABLE, PHY_DLL_CTRL_R);
}

static void dwcmshc_phy_3_3v_init(struct sdhci_host *host)
{
	struct sdhci_pltfm_host *pltfm_host = sdhci_priv(host);
	struct dwcmshc_priv *priv = sdhci_pltfm_priv(pltfm_host);
	u32 val;

	/* deassert phy reset & set tx drive strength */
	val = PHY_CNFG_RSTN_DEASSERT;
	val |= FIELD_PREP(PHY_CNFG_PAD_SP_MASK, PHY_CNFG_PAD_SP);
	val |= FIELD_PREP(PHY_CNFG_PAD_SN_MASK, PHY_CNFG_PAD_SN);
	sdhci_writel(host, val, PHY_CNFG_R);

	/* disable delay line */
	sdhci_writeb(host, PHY_SDCLKDL_CNFG_UPDATE, PHY_SDCLKDL_CNFG_R);

	/* set delay line */
	sdhci_writeb(host, priv->delay_line, PHY_SDCLKDL_DC_R);
	sdhci_writeb(host, PHY_DLL_CNFG2_JUMPSTEP, PHY_DLL_CNFG2_R);

	/* enable delay lane */
	val = sdhci_readb(host, PHY_SDCLKDL_CNFG_R);
	val &= ~(PHY_SDCLKDL_CNFG_UPDATE);
	sdhci_writeb(host, val, PHY_SDCLKDL_CNFG_R);

	/* configure phy pads */
	val = PHY_PAD_RXSEL_3V3;
	val |= FIELD_PREP(PHY_PAD_WEAKPULL_MASK, PHY_PAD_WEAKPULL_PULLUP);
	val |= FIELD_PREP(PHY_PAD_TXSLEW_CTRL_P_MASK, PHY_PAD_TXSLEW_CTRL_P);
	val |= FIELD_PREP(PHY_PAD_TXSLEW_CTRL_N_MASK, PHY_PAD_TXSLEW_CTRL_N);
	sdhci_writew(host, val, PHY_CMDPAD_CNFG_R);
	sdhci_writew(host, val, PHY_DATAPAD_CNFG_R);
	sdhci_writew(host, val, PHY_RSTNPAD_CNFG_R);

	val = FIELD_PREP(PHY_PAD_TXSLEW_CTRL_P_MASK, PHY_PAD_TXSLEW_CTRL_P);
	val |= FIELD_PREP(PHY_PAD_TXSLEW_CTRL_N_MASK, PHY_PAD_TXSLEW_CTRL_N);
	sdhci_writew(host, val, PHY_CLKPAD_CNFG_R);

	val = PHY_PAD_RXSEL_3V3;
	val |= FIELD_PREP(PHY_PAD_WEAKPULL_MASK, PHY_PAD_WEAKPULL_PULLDOWN);
	val |= FIELD_PREP(PHY_PAD_TXSLEW_CTRL_P_MASK, PHY_PAD_TXSLEW_CTRL_P);
	val |= FIELD_PREP(PHY_PAD_TXSLEW_CTRL_N_MASK, PHY_PAD_TXSLEW_CTRL_N);
	sdhci_writew(host, val, PHY_STBPAD_CNFG_R);

	/* enable phy dll */
	sdhci_writeb(host, PHY_DLL_CTRL_ENABLE, PHY_DLL_CTRL_R);
}

static void th1520_sdhci_set_phy(struct sdhci_host *host)
{
	struct sdhci_pltfm_host *pltfm_host = sdhci_priv(host);
	struct dwcmshc_priv *priv = sdhci_pltfm_priv(pltfm_host);
	u32 emmc_caps = MMC_CAP2_NO_SD | MMC_CAP2_NO_SDIO;
	u16 emmc_ctrl;

	/* Before power on, set PHY configs */
	if (priv->flags & FLAG_IO_FIXED_1V8)
		dwcmshc_phy_1_8v_init(host);
	else
		dwcmshc_phy_3_3v_init(host);

	if ((host->mmc->caps2 & emmc_caps) == emmc_caps) {
		emmc_ctrl = sdhci_readw(host, priv->vendor_specific_area1 + DWCMSHC_EMMC_CONTROL);
		emmc_ctrl |= DWCMSHC_CARD_IS_EMMC;
		sdhci_writew(host, emmc_ctrl, priv->vendor_specific_area1 + DWCMSHC_EMMC_CONTROL);
	}

	sdhci_writeb(host, FIELD_PREP(PHY_DLL_CNFG1_SLVDLY_MASK, PHY_DLL_CNFG1_SLVDLY) |
		     PHY_DLL_CNFG1_WAITCYCLE, PHY_DLL_CNFG1_R);
}

static void dwcmshc_set_uhs_signaling(struct sdhci_host *host,
				      unsigned int timing)
{
	struct sdhci_pltfm_host *pltfm_host = sdhci_priv(host);
	struct dwcmshc_priv *priv = sdhci_pltfm_priv(pltfm_host);
	u16 ctrl, ctrl_2;

	ctrl_2 = sdhci_readw(host, SDHCI_HOST_CONTROL2);
	/* Select Bus Speed Mode for host */
	ctrl_2 &= ~SDHCI_CTRL_UHS_MASK;
	if ((timing == MMC_TIMING_MMC_HS200) ||
	    (timing == MMC_TIMING_UHS_SDR104))
		ctrl_2 |= SDHCI_CTRL_UHS_SDR104;
	else if (timing == MMC_TIMING_UHS_SDR12)
		ctrl_2 |= SDHCI_CTRL_UHS_SDR12;
	else if ((timing == MMC_TIMING_UHS_SDR25) ||
		 (timing == MMC_TIMING_MMC_HS))
		ctrl_2 |= SDHCI_CTRL_UHS_SDR25;
	else if (timing == MMC_TIMING_UHS_SDR50)
		ctrl_2 |= SDHCI_CTRL_UHS_SDR50;
	else if ((timing == MMC_TIMING_UHS_DDR50) ||
		 (timing == MMC_TIMING_MMC_DDR52))
		ctrl_2 |= SDHCI_CTRL_UHS_DDR50;
	else if (timing == MMC_TIMING_MMC_HS400) {
		/* set CARD_IS_EMMC bit to enable Data Strobe for HS400 */
		ctrl = sdhci_readw(host, priv->vendor_specific_area1 + DWCMSHC_EMMC_CONTROL);
		ctrl |= DWCMSHC_CARD_IS_EMMC;
		sdhci_writew(host, ctrl, priv->vendor_specific_area1 + DWCMSHC_EMMC_CONTROL);

		ctrl_2 |= DWCMSHC_CTRL_HS400;
	}

	if (priv->flags & FLAG_IO_FIXED_1V8)
		ctrl_2 |= SDHCI_CTRL_VDD_180;
	sdhci_writew(host, ctrl_2, SDHCI_HOST_CONTROL2);
}

static void th1520_set_uhs_signaling(struct sdhci_host *host,
				     unsigned int timing)
{
	struct sdhci_pltfm_host *pltfm_host = sdhci_priv(host);
	struct dwcmshc_priv *priv = sdhci_pltfm_priv(pltfm_host);

	dwcmshc_set_uhs_signaling(host, timing);
	if (timing == MMC_TIMING_MMC_HS400)
		priv->delay_line = PHY_SDCLKDL_DC_HS400;
	else
		sdhci_writeb(host, 0, PHY_DLLDL_CNFG_R);
	th1520_sdhci_set_phy(host);
}

static void dwcmshc_hs400_enhanced_strobe(struct mmc_host *mmc,
					  struct mmc_ios *ios)
{
	u32 vendor;
	struct sdhci_host *host = mmc_priv(mmc);
	struct sdhci_pltfm_host *pltfm_host = sdhci_priv(host);
	struct dwcmshc_priv *priv = sdhci_pltfm_priv(pltfm_host);
	int reg = priv->vendor_specific_area1 + DWCMSHC_EMMC_CONTROL;

	vendor = sdhci_readl(host, reg);
	if (ios->enhanced_strobe)
		vendor |= DWCMSHC_ENHANCED_STROBE;
	else
		vendor &= ~DWCMSHC_ENHANCED_STROBE;

	sdhci_writel(host, vendor, reg);
}

static int dwcmshc_execute_tuning(struct mmc_host *mmc, u32 opcode)
{
	int err = sdhci_execute_tuning(mmc, opcode);
	struct sdhci_host *host = mmc_priv(mmc);

	if (err)
		return err;

	/*
	 * Tuning can leave the IP in an active state (Buffer Read Enable bit
	 * set) which prevents the entry to low power states (i.e. S0i3). Data
	 * reset will clear it.
	 */
	sdhci_reset(host, SDHCI_RESET_DATA);

	return 0;
}

static u32 dwcmshc_cqe_irq_handler(struct sdhci_host *host, u32 intmask)
{
	int cmd_error = 0;
	int data_error = 0;

	if (!sdhci_cqe_irq(host, intmask, &cmd_error, &data_error))
		return intmask;

	cqhci_irq(host->mmc, intmask, cmd_error, data_error);

	return 0;
}

static void dwcmshc_sdhci_cqe_enable(struct mmc_host *mmc)
{
	struct sdhci_host *host = mmc_priv(mmc);
	u8 ctrl;

	sdhci_writew(host, DWCMSHC_SDHCI_CQE_TRNS_MODE, SDHCI_TRANSFER_MODE);

	sdhci_cqe_enable(mmc);

	/*
	 * The "DesignWare Cores Mobile Storage Host Controller
	 * DWC_mshc / DWC_mshc_lite Databook" says:
	 * when Host Version 4 Enable" is 1 in Host Control 2 register,
	 * SDHCI_CTRL_ADMA32 bit means ADMA2 is selected.
	 * Selection of 32-bit/64-bit System Addressing:
	 * either 32-bit or 64-bit system addressing is selected by
	 * 64-bit Addressing bit in Host Control 2 register.
	 *
	 * On the other hand the "DesignWare Cores Mobile Storage Host
	 * Controller DWC_mshc / DWC_mshc_lite User Guide" says, that we have to
	 * set DMA_SEL to ADMA2 _only_ mode in the Host Control 2 register.
	 */
	ctrl = sdhci_readb(host, SDHCI_HOST_CONTROL);
	ctrl &= ~SDHCI_CTRL_DMA_MASK;
	ctrl |= SDHCI_CTRL_ADMA32;
	sdhci_writeb(host, ctrl, SDHCI_HOST_CONTROL);
}

static void dwcmshc_set_tran_desc(struct cqhci_host *cq_host, u8 **desc,
				  dma_addr_t addr, int len, bool end, bool dma64)
{
	int tmplen, offset;

	if (likely(!len || BOUNDARY_OK(addr, len))) {
		cqhci_set_tran_desc(*desc, addr, len, end, dma64);
		return;
	}

	offset = addr & (SZ_128M - 1);
	tmplen = SZ_128M - offset;
	cqhci_set_tran_desc(*desc, addr, tmplen, false, dma64);

	addr += tmplen;
	len -= tmplen;
	*desc += cq_host->trans_desc_len;
	cqhci_set_tran_desc(*desc, addr, len, end, dma64);
}

static void dwcmshc_cqhci_dumpregs(struct mmc_host *mmc)
{
	sdhci_dumpregs(mmc_priv(mmc));
}

static void dwcmshc_rk3568_set_clock(struct sdhci_host *host, unsigned int clock)
{
	struct sdhci_pltfm_host *pltfm_host = sdhci_priv(host);
	struct dwcmshc_priv *dwc_priv = sdhci_pltfm_priv(pltfm_host);
	struct rk35xx_priv *priv = dwc_priv->priv;
	u8 txclk_tapnum = DLL_TXCLK_TAPNUM_DEFAULT;
	u32 extra, reg;
	int err;

	host->mmc->actual_clock = 0;

	if (clock == 0) {
		/* Disable interface clock at initial state. */
		sdhci_set_clock(host, clock);
		return;
	}

	/* Rockchip platform only support 375KHz for identify mode */
	if (clock <= 400000)
		clock = 375000;

	err = clk_set_rate(pltfm_host->clk, clock);
	if (err)
		dev_err(mmc_dev(host->mmc), "fail to set clock %d", clock);

	sdhci_set_clock(host, clock);

	/* Disable cmd conflict check */
	reg = dwc_priv->vendor_specific_area1 + DWCMSHC_HOST_CTRL3;
	extra = sdhci_readl(host, reg);
	extra &= ~BIT(0);
	sdhci_writel(host, extra, reg);

	if (clock <= 52000000) {
		/*
		 * Disable DLL and reset both of sample and drive clock.
		 * The bypass bit and start bit need to be set if DLL is not locked.
		 */
		sdhci_writel(host, DWCMSHC_EMMC_DLL_BYPASS | DWCMSHC_EMMC_DLL_START, DWCMSHC_EMMC_DLL_CTRL);
		sdhci_writel(host, DLL_RXCLK_ORI_GATE, DWCMSHC_EMMC_DLL_RXCLK);
		sdhci_writel(host, 0, DWCMSHC_EMMC_DLL_TXCLK);
		sdhci_writel(host, 0, DECMSHC_EMMC_DLL_CMDOUT);
		/*
		 * Before switching to hs400es mode, the driver will enable
		 * enhanced strobe first. PHY needs to configure the parameters
		 * of enhanced strobe first.
		 */
		extra = DWCMSHC_EMMC_DLL_DLYENA |
			DLL_STRBIN_DELAY_NUM_SEL |
			DLL_STRBIN_DELAY_NUM_DEFAULT << DLL_STRBIN_DELAY_NUM_OFFSET;
		sdhci_writel(host, extra, DWCMSHC_EMMC_DLL_STRBIN);
		return;
	}

	/* Reset DLL */
	sdhci_writel(host, BIT(1), DWCMSHC_EMMC_DLL_CTRL);
	udelay(1);
	sdhci_writel(host, 0x0, DWCMSHC_EMMC_DLL_CTRL);

	/*
	 * We shouldn't set DLL_RXCLK_NO_INVERTER for identify mode but
	 * we must set it in higher speed mode.
	 */
	extra = DWCMSHC_EMMC_DLL_DLYENA;
	if (priv->devtype == DWCMSHC_RK3568)
		extra |= DLL_RXCLK_NO_INVERTER << DWCMSHC_EMMC_DLL_RXCLK_SRCSEL;
	sdhci_writel(host, extra, DWCMSHC_EMMC_DLL_RXCLK);

	/* Init DLL settings */
	extra = 0x5 << DWCMSHC_EMMC_DLL_START_POINT |
		0x2 << DWCMSHC_EMMC_DLL_INC |
		DWCMSHC_EMMC_DLL_START;
	sdhci_writel(host, extra, DWCMSHC_EMMC_DLL_CTRL);
	err = readl_poll_timeout(host->ioaddr + DWCMSHC_EMMC_DLL_STATUS0,
				 extra, DLL_LOCK_WO_TMOUT(extra), 1,
				 500 * USEC_PER_MSEC);
	if (err) {
		dev_err(mmc_dev(host->mmc), "DLL lock timeout!\n");
		return;
	}

	extra = 0x1 << 16 | /* tune clock stop en */
		0x3 << 17 | /* pre-change delay */
		0x3 << 19;  /* post-change delay */
	sdhci_writel(host, extra, dwc_priv->vendor_specific_area1 + DWCMSHC_EMMC_ATCTRL);

	if (host->mmc->ios.timing == MMC_TIMING_MMC_HS200 ||
	    host->mmc->ios.timing == MMC_TIMING_MMC_HS400)
		txclk_tapnum = priv->txclk_tapnum;

	if ((priv->devtype == DWCMSHC_RK3588) && host->mmc->ios.timing == MMC_TIMING_MMC_HS400) {
		txclk_tapnum = DLL_TXCLK_TAPNUM_90_DEGREES;

		extra = DLL_CMDOUT_SRC_CLK_NEG |
			DLL_CMDOUT_EN_SRC_CLK_NEG |
			DWCMSHC_EMMC_DLL_DLYENA |
			DLL_CMDOUT_TAPNUM_90_DEGREES |
			DLL_CMDOUT_TAPNUM_FROM_SW;
		sdhci_writel(host, extra, DECMSHC_EMMC_DLL_CMDOUT);
	}

	extra = DWCMSHC_EMMC_DLL_DLYENA |
		DLL_TXCLK_TAPNUM_FROM_SW |
		DLL_RXCLK_NO_INVERTER << DWCMSHC_EMMC_DLL_RXCLK_SRCSEL |
		txclk_tapnum;
	sdhci_writel(host, extra, DWCMSHC_EMMC_DLL_TXCLK);

	extra = DWCMSHC_EMMC_DLL_DLYENA |
		DLL_STRBIN_TAPNUM_DEFAULT |
		DLL_STRBIN_TAPNUM_FROM_SW;
	sdhci_writel(host, extra, DWCMSHC_EMMC_DLL_STRBIN);
}

static void rk35xx_sdhci_reset(struct sdhci_host *host, u8 mask)
{
	struct sdhci_pltfm_host *pltfm_host = sdhci_priv(host);
	struct dwcmshc_priv *dwc_priv = sdhci_pltfm_priv(pltfm_host);
	struct rk35xx_priv *priv = dwc_priv->priv;

	if (mask & SDHCI_RESET_ALL && priv->reset) {
		reset_control_assert(priv->reset);
		udelay(1);
		reset_control_deassert(priv->reset);
	}

	sdhci_reset(host, mask);
}

static int th1520_execute_tuning(struct sdhci_host *host, u32 opcode)
{
	struct sdhci_pltfm_host *pltfm_host = sdhci_priv(host);
	struct dwcmshc_priv *priv = sdhci_pltfm_priv(pltfm_host);
	u32 val = 0;

	if (host->flags & SDHCI_HS400_TUNING)
		return 0;

	sdhci_writeb(host, FIELD_PREP(PHY_ATDL_CNFG_INPSEL_MASK, PHY_ATDL_CNFG_INPSEL),
		     PHY_ATDL_CNFG_R);
	val = sdhci_readl(host, priv->vendor_specific_area1 + DWCMSHC_EMMC_ATCTRL);

	/*
	 * configure tuning settings:
	 *  - center phase select code driven in block gap interval
	 *  - disable reporting of framing errors
	 *  - disable software managed tuning
	 *  - disable user selection of sampling window edges,
	 *    instead tuning calculated edges are used
	 */
	val &= ~(AT_CTRL_CI_SEL | AT_CTRL_RPT_TUNE_ERR | AT_CTRL_SW_TUNE_EN |
		 FIELD_PREP(AT_CTRL_WIN_EDGE_SEL_MASK, AT_CTRL_WIN_EDGE_SEL));

	/*
	 * configure tuning settings:
	 *  - enable auto-tuning
	 *  - enable sampling window threshold
	 *  - stop clocks during phase code change
	 *  - set max latency in cycles between tx and rx clocks
	 *  - set max latency in cycles to switch output phase
	 *  - set max sampling window threshold value
	 */
	val |= AT_CTRL_AT_EN | AT_CTRL_SWIN_TH_EN | AT_CTRL_TUNE_CLK_STOP_EN;
	val |= FIELD_PREP(AT_CTRL_PRE_CHANGE_DLY_MASK, AT_CTRL_PRE_CHANGE_DLY);
	val |= FIELD_PREP(AT_CTRL_POST_CHANGE_DLY_MASK, AT_CTRL_POST_CHANGE_DLY);
	val |= FIELD_PREP(AT_CTRL_SWIN_TH_VAL_MASK, AT_CTRL_SWIN_TH_VAL);

	sdhci_writel(host, val, priv->vendor_specific_area1 + DWCMSHC_EMMC_ATCTRL);
	val = sdhci_readl(host, priv->vendor_specific_area1 + DWCMSHC_EMMC_ATCTRL);

	/* perform tuning */
	sdhci_start_tuning(host);
	host->tuning_loop_count = 128;
	host->tuning_err = __sdhci_execute_tuning(host, opcode);
	if (host->tuning_err) {
		/* disable auto-tuning upon tuning error */
		val &= ~AT_CTRL_AT_EN;
		sdhci_writel(host, val, priv->vendor_specific_area1 + DWCMSHC_EMMC_ATCTRL);
		dev_err(mmc_dev(host->mmc), "tuning failed: %d\n", host->tuning_err);
		return -EIO;
	}
	sdhci_end_tuning(host);

	return 0;
}

static void th1520_sdhci_reset(struct sdhci_host *host, u8 mask)
{
	struct sdhci_pltfm_host *pltfm_host = sdhci_priv(host);
	struct dwcmshc_priv *priv = sdhci_pltfm_priv(pltfm_host);
	u16 ctrl_2;

	sdhci_reset(host, mask);

	if (priv->flags & FLAG_IO_FIXED_1V8) {
		ctrl_2 = sdhci_readw(host, SDHCI_HOST_CONTROL2);
		if (!(ctrl_2 & SDHCI_CTRL_VDD_180)) {
			ctrl_2 |= SDHCI_CTRL_VDD_180;
			sdhci_writew(host, ctrl_2, SDHCI_HOST_CONTROL2);
		}
	}
}

static void cv18xx_sdhci_reset(struct sdhci_host *host, u8 mask)
{
	struct sdhci_pltfm_host *pltfm_host = sdhci_priv(host);
	struct dwcmshc_priv *priv = sdhci_pltfm_priv(pltfm_host);
	u32 val, emmc_caps = MMC_CAP2_NO_SD | MMC_CAP2_NO_SDIO;

	sdhci_reset(host, mask);

	if ((host->mmc->caps2 & emmc_caps) == emmc_caps) {
		val = sdhci_readl(host, priv->vendor_specific_area1 + CV18XX_SDHCI_MSHC_CTRL);
		val |= CV18XX_EMMC_FUNC_EN;
		sdhci_writel(host, val, priv->vendor_specific_area1 + CV18XX_SDHCI_MSHC_CTRL);
	}

	val = sdhci_readl(host, priv->vendor_specific_area1 + CV18XX_SDHCI_MSHC_CTRL);
	val |= CV18XX_LATANCY_1T;
	sdhci_writel(host, val, priv->vendor_specific_area1 + CV18XX_SDHCI_MSHC_CTRL);

	val = sdhci_readl(host, priv->vendor_specific_area1 + CV18XX_SDHCI_PHY_CONFIG);
	val |= CV18XX_PHY_TX_BPS;
	sdhci_writel(host, val, priv->vendor_specific_area1 + CV18XX_SDHCI_PHY_CONFIG);

	val =  (FIELD_PREP(CV18XX_PHY_TX_DLY_MSK, 0) |
		FIELD_PREP(CV18XX_PHY_TX_SRC_MSK, CV18XX_PHY_TX_SRC_INVERT_CLK_TX) |
		FIELD_PREP(CV18XX_PHY_RX_DLY_MSK, 0) |
		FIELD_PREP(CV18XX_PHY_RX_SRC_MSK, CV18XX_PHY_RX_SRC_INVERT_RX_CLK));
	sdhci_writel(host, val, priv->vendor_specific_area1 + CV18XX_SDHCI_PHY_TX_RX_DLY);
}

<<<<<<< HEAD
=======
static void cv18xx_sdhci_set_tap(struct sdhci_host *host, int tap)
{
	struct sdhci_pltfm_host *pltfm_host = sdhci_priv(host);
	struct dwcmshc_priv *priv = sdhci_pltfm_priv(pltfm_host);
	u16 clk;
	u32 val;

	clk = sdhci_readw(host, SDHCI_CLOCK_CONTROL);
	clk &= ~SDHCI_CLOCK_CARD_EN;
	sdhci_writew(host, clk, SDHCI_CLOCK_CONTROL);

	val = sdhci_readl(host, priv->vendor_specific_area1 + CV18XX_SDHCI_MSHC_CTRL);
	val &= ~CV18XX_LATANCY_1T;
	sdhci_writel(host, val, priv->vendor_specific_area1 + CV18XX_SDHCI_MSHC_CTRL);

	val =  (FIELD_PREP(CV18XX_PHY_TX_DLY_MSK, 0) |
		FIELD_PREP(CV18XX_PHY_TX_SRC_MSK, CV18XX_PHY_TX_SRC_INVERT_CLK_TX) |
		FIELD_PREP(CV18XX_PHY_RX_DLY_MSK, tap));
	sdhci_writel(host, val, priv->vendor_specific_area1 + CV18XX_SDHCI_PHY_TX_RX_DLY);

	sdhci_writel(host, 0, priv->vendor_specific_area1 + CV18XX_SDHCI_PHY_CONFIG);

	clk |= SDHCI_CLOCK_CARD_EN;
	sdhci_writew(host, clk, SDHCI_CLOCK_CONTROL);
	usleep_range(1000, 2000);
}

static int cv18xx_retry_tuning(struct mmc_host *mmc, u32 opcode, int *cmd_error)
{
	int ret, retry = 0;

	while (retry < CV18XX_RETRY_TUNING_MAX) {
		ret = mmc_send_tuning(mmc, opcode, NULL);
		if (ret)
			return ret;
		retry++;
	}

	return 0;
}

static void cv18xx_sdhci_post_tuning(struct sdhci_host *host)
{
	u32 val;

	val = sdhci_readl(host, SDHCI_INT_STATUS);
	val |= SDHCI_INT_DATA_AVAIL;
	sdhci_writel(host, val, SDHCI_INT_STATUS);

	sdhci_reset(host, SDHCI_RESET_CMD | SDHCI_RESET_DATA);
}

static int cv18xx_sdhci_execute_tuning(struct sdhci_host *host, u32 opcode)
{
	int min, max, avg, ret;
	int win_length, target_min, target_max, target_win_length;

	min = max = 0;
	target_win_length = 0;

	sdhci_reset_tuning(host);

	while (max < CV18XX_TUNE_MAX) {
		/* find the mininum delay first which can pass tuning */
		while (min < CV18XX_TUNE_MAX) {
			cv18xx_sdhci_set_tap(host, min);
			if (!cv18xx_retry_tuning(host->mmc, opcode, NULL))
				break;
			min += CV18XX_TUNE_STEP;
		}

		/* find the maxinum delay which can not pass tuning */
		max = min + CV18XX_TUNE_STEP;
		while (max < CV18XX_TUNE_MAX) {
			cv18xx_sdhci_set_tap(host, max);
			if (cv18xx_retry_tuning(host->mmc, opcode, NULL)) {
				max -= CV18XX_TUNE_STEP;
				break;
			}
			max += CV18XX_TUNE_STEP;
		}

		win_length = max - min + 1;
		/* get the largest pass window */
		if (win_length > target_win_length) {
			target_win_length = win_length;
			target_min = min;
			target_max = max;
		}

		/* continue to find the next pass window */
		min = max + CV18XX_TUNE_STEP;
	}

	cv18xx_sdhci_post_tuning(host);

	/* use average delay to get the best timing */
	avg = (target_min + target_max) / 2;
	cv18xx_sdhci_set_tap(host, avg);
	ret = mmc_send_tuning(host->mmc, opcode, NULL);

	dev_dbg(mmc_dev(host->mmc), "tuning %s at 0x%x ret %d\n",
		ret ? "failed" : "passed", avg, ret);

	return ret;
}

>>>>>>> 0c383648
static const struct sdhci_ops sdhci_dwcmshc_ops = {
	.set_clock		= sdhci_set_clock,
	.set_bus_width		= sdhci_set_bus_width,
	.set_uhs_signaling	= dwcmshc_set_uhs_signaling,
	.get_max_clock		= dwcmshc_get_max_clock,
	.reset			= sdhci_reset,
	.adma_write_desc	= dwcmshc_adma_write_desc,
	.irq			= dwcmshc_cqe_irq_handler,
};

static const struct sdhci_ops sdhci_dwcmshc_rk35xx_ops = {
	.set_clock		= dwcmshc_rk3568_set_clock,
	.set_bus_width		= sdhci_set_bus_width,
	.set_uhs_signaling	= dwcmshc_set_uhs_signaling,
	.get_max_clock		= rk35xx_get_max_clock,
	.reset			= rk35xx_sdhci_reset,
	.adma_write_desc	= dwcmshc_adma_write_desc,
};

static const struct sdhci_ops sdhci_dwcmshc_th1520_ops = {
	.set_clock		= sdhci_set_clock,
	.set_bus_width		= sdhci_set_bus_width,
	.set_uhs_signaling	= th1520_set_uhs_signaling,
	.get_max_clock		= dwcmshc_get_max_clock,
	.reset			= th1520_sdhci_reset,
	.adma_write_desc	= dwcmshc_adma_write_desc,
	.voltage_switch		= dwcmshc_phy_1_8v_init,
<<<<<<< HEAD
	.platform_execute_tuning = &th1520_execute_tuning,
=======
	.platform_execute_tuning = th1520_execute_tuning,
>>>>>>> 0c383648
};

static const struct sdhci_ops sdhci_dwcmshc_cv18xx_ops = {
	.set_clock		= sdhci_set_clock,
	.set_bus_width		= sdhci_set_bus_width,
	.set_uhs_signaling	= dwcmshc_set_uhs_signaling,
	.get_max_clock		= dwcmshc_get_max_clock,
	.reset			= cv18xx_sdhci_reset,
	.adma_write_desc	= dwcmshc_adma_write_desc,
<<<<<<< HEAD
=======
	.platform_execute_tuning = cv18xx_sdhci_execute_tuning,
>>>>>>> 0c383648
};

static const struct sdhci_pltfm_data sdhci_dwcmshc_pdata = {
	.ops = &sdhci_dwcmshc_ops,
	.quirks = SDHCI_QUIRK_CAP_CLOCK_BASE_BROKEN,
	.quirks2 = SDHCI_QUIRK2_PRESET_VALUE_BROKEN,
};

#ifdef CONFIG_ACPI
static const struct sdhci_pltfm_data sdhci_dwcmshc_bf3_pdata = {
	.ops = &sdhci_dwcmshc_ops,
	.quirks = SDHCI_QUIRK_CAP_CLOCK_BASE_BROKEN,
	.quirks2 = SDHCI_QUIRK2_PRESET_VALUE_BROKEN |
		   SDHCI_QUIRK2_ACMD23_BROKEN,
};
#endif

static const struct sdhci_pltfm_data sdhci_dwcmshc_rk35xx_pdata = {
	.ops = &sdhci_dwcmshc_rk35xx_ops,
	.quirks = SDHCI_QUIRK_CAP_CLOCK_BASE_BROKEN |
		  SDHCI_QUIRK_BROKEN_TIMEOUT_VAL,
	.quirks2 = SDHCI_QUIRK2_PRESET_VALUE_BROKEN |
		   SDHCI_QUIRK2_CLOCK_DIV_ZERO_BROKEN,
};

static const struct sdhci_pltfm_data sdhci_dwcmshc_th1520_pdata = {
	.ops = &sdhci_dwcmshc_th1520_ops,
	.quirks = SDHCI_QUIRK_CAP_CLOCK_BASE_BROKEN,
	.quirks2 = SDHCI_QUIRK2_PRESET_VALUE_BROKEN,
};

static const struct sdhci_pltfm_data sdhci_dwcmshc_cv18xx_pdata = {
	.ops = &sdhci_dwcmshc_cv18xx_ops,
	.quirks = SDHCI_QUIRK_CAP_CLOCK_BASE_BROKEN,
	.quirks2 = SDHCI_QUIRK2_PRESET_VALUE_BROKEN,
};

<<<<<<< HEAD
=======
static const struct cqhci_host_ops dwcmshc_cqhci_ops = {
	.enable		= dwcmshc_sdhci_cqe_enable,
	.disable	= sdhci_cqe_disable,
	.dumpregs	= dwcmshc_cqhci_dumpregs,
	.set_tran_desc	= dwcmshc_set_tran_desc,
};

static void dwcmshc_cqhci_init(struct sdhci_host *host, struct platform_device *pdev)
{
	struct cqhci_host *cq_host;
	struct sdhci_pltfm_host *pltfm_host = sdhci_priv(host);
	struct dwcmshc_priv *priv = sdhci_pltfm_priv(pltfm_host);
	bool dma64 = false;
	u16 clk;
	int err;

	host->mmc->caps2 |= MMC_CAP2_CQE | MMC_CAP2_CQE_DCMD;
	cq_host = devm_kzalloc(&pdev->dev, sizeof(*cq_host), GFP_KERNEL);
	if (!cq_host) {
		dev_err(mmc_dev(host->mmc), "Unable to setup CQE: not enough memory\n");
		goto dsbl_cqe_caps;
	}

	/*
	 * For dwcmshc host controller we have to enable internal clock
	 * before access to some registers from Vendor Specific Area 2.
	 */
	clk = sdhci_readw(host, SDHCI_CLOCK_CONTROL);
	clk |= SDHCI_CLOCK_INT_EN;
	sdhci_writew(host, clk, SDHCI_CLOCK_CONTROL);
	clk = sdhci_readw(host, SDHCI_CLOCK_CONTROL);
	if (!(clk & SDHCI_CLOCK_INT_EN)) {
		dev_err(mmc_dev(host->mmc), "Unable to setup CQE: internal clock enable error\n");
		goto free_cq_host;
	}

	cq_host->mmio = host->ioaddr + priv->vendor_specific_area2;
	cq_host->ops = &dwcmshc_cqhci_ops;

	/* Enable using of 128-bit task descriptors */
	dma64 = host->flags & SDHCI_USE_64_BIT_DMA;
	if (dma64) {
		dev_dbg(mmc_dev(host->mmc), "128-bit task descriptors\n");
		cq_host->caps |= CQHCI_TASK_DESC_SZ_128;
	}
	err = cqhci_init(cq_host, host->mmc, dma64);
	if (err) {
		dev_err(mmc_dev(host->mmc), "Unable to setup CQE: error %d\n", err);
		goto int_clock_disable;
	}

	dev_dbg(mmc_dev(host->mmc), "CQE init done\n");

	return;

int_clock_disable:
	clk = sdhci_readw(host, SDHCI_CLOCK_CONTROL);
	clk &= ~SDHCI_CLOCK_INT_EN;
	sdhci_writew(host, clk, SDHCI_CLOCK_CONTROL);

free_cq_host:
	devm_kfree(&pdev->dev, cq_host);

dsbl_cqe_caps:
	host->mmc->caps2 &= ~(MMC_CAP2_CQE | MMC_CAP2_CQE_DCMD);
}

>>>>>>> 0c383648
static int dwcmshc_rk35xx_init(struct sdhci_host *host, struct dwcmshc_priv *dwc_priv)
{
	int err;
	struct rk35xx_priv *priv = dwc_priv->priv;

	priv->reset = devm_reset_control_array_get_optional_exclusive(mmc_dev(host->mmc));
	if (IS_ERR(priv->reset)) {
		err = PTR_ERR(priv->reset);
		dev_err(mmc_dev(host->mmc), "failed to get reset control %d\n", err);
		return err;
	}

	priv->rockchip_clks[0].id = "axi";
	priv->rockchip_clks[1].id = "block";
	priv->rockchip_clks[2].id = "timer";
	err = devm_clk_bulk_get_optional(mmc_dev(host->mmc), RK35xx_MAX_CLKS,
					 priv->rockchip_clks);
	if (err) {
		dev_err(mmc_dev(host->mmc), "failed to get clocks %d\n", err);
		return err;
	}

	err = clk_bulk_prepare_enable(RK35xx_MAX_CLKS, priv->rockchip_clks);
	if (err) {
		dev_err(mmc_dev(host->mmc), "failed to enable clocks %d\n", err);
		return err;
	}

	if (of_property_read_u8(mmc_dev(host->mmc)->of_node, "rockchip,txclk-tapnum",
				&priv->txclk_tapnum))
		priv->txclk_tapnum = DLL_TXCLK_TAPNUM_DEFAULT;

	/* Disable cmd conflict check */
	sdhci_writel(host, 0x0, dwc_priv->vendor_specific_area1 + DWCMSHC_HOST_CTRL3);
	/* Reset previous settings */
	sdhci_writel(host, 0, DWCMSHC_EMMC_DLL_TXCLK);
	sdhci_writel(host, 0, DWCMSHC_EMMC_DLL_STRBIN);

	return 0;
}

static void dwcmshc_rk35xx_postinit(struct sdhci_host *host, struct dwcmshc_priv *dwc_priv)
{
	/*
	 * Don't support highspeed bus mode with low clk speed as we
	 * cannot use DLL for this condition.
	 */
	if (host->mmc->f_max <= 52000000) {
		dev_info(mmc_dev(host->mmc), "Disabling HS200/HS400, frequency too low (%d)\n",
			 host->mmc->f_max);
		host->mmc->caps2 &= ~(MMC_CAP2_HS200 | MMC_CAP2_HS400);
		host->mmc->caps &= ~(MMC_CAP_3_3V_DDR | MMC_CAP_1_8V_DDR);
	}
}

static const struct of_device_id sdhci_dwcmshc_dt_ids[] = {
	{
		.compatible = "rockchip,rk3588-dwcmshc",
		.data = &sdhci_dwcmshc_rk35xx_pdata,
	},
	{
		.compatible = "rockchip,rk3568-dwcmshc",
		.data = &sdhci_dwcmshc_rk35xx_pdata,
	},
	{
		.compatible = "snps,dwcmshc-sdhci",
		.data = &sdhci_dwcmshc_pdata,
	},
	{
		.compatible = "sophgo,cv1800b-dwcmshc",
		.data = &sdhci_dwcmshc_cv18xx_pdata,
	},
	{
		.compatible = "sophgo,sg2002-dwcmshc",
		.data = &sdhci_dwcmshc_cv18xx_pdata,
	},
	{
		.compatible = "thead,th1520-dwcmshc",
		.data = &sdhci_dwcmshc_th1520_pdata,
	},
	{},
};
MODULE_DEVICE_TABLE(of, sdhci_dwcmshc_dt_ids);

#ifdef CONFIG_ACPI
static const struct acpi_device_id sdhci_dwcmshc_acpi_ids[] = {
	{
		.id = "MLNXBF30",
		.driver_data = (kernel_ulong_t)&sdhci_dwcmshc_bf3_pdata,
	},
	{}
};
MODULE_DEVICE_TABLE(acpi, sdhci_dwcmshc_acpi_ids);
#endif

static int dwcmshc_probe(struct platform_device *pdev)
{
	struct device *dev = &pdev->dev;
	struct sdhci_pltfm_host *pltfm_host;
	struct sdhci_host *host;
	struct dwcmshc_priv *priv;
	struct rk35xx_priv *rk_priv = NULL;
	const struct sdhci_pltfm_data *pltfm_data;
	int err;
	u32 extra, caps;

	pltfm_data = device_get_match_data(&pdev->dev);
	if (!pltfm_data) {
		dev_err(&pdev->dev, "Error: No device match data found\n");
		return -ENODEV;
	}

	host = sdhci_pltfm_init(pdev, pltfm_data,
				sizeof(struct dwcmshc_priv));
	if (IS_ERR(host))
		return PTR_ERR(host);

	/*
	 * extra adma table cnt for cross 128M boundary handling.
	 */
	extra = DIV_ROUND_UP_ULL(dma_get_required_mask(dev), SZ_128M);
	if (extra > SDHCI_MAX_SEGS)
		extra = SDHCI_MAX_SEGS;
	host->adma_table_cnt += extra;

	pltfm_host = sdhci_priv(host);
	priv = sdhci_pltfm_priv(pltfm_host);

	if (dev->of_node) {
		pltfm_host->clk = devm_clk_get(dev, "core");
		if (IS_ERR(pltfm_host->clk)) {
			err = PTR_ERR(pltfm_host->clk);
			dev_err(dev, "failed to get core clk: %d\n", err);
			goto free_pltfm;
		}
		err = clk_prepare_enable(pltfm_host->clk);
		if (err)
			goto free_pltfm;

		priv->bus_clk = devm_clk_get(dev, "bus");
		if (!IS_ERR(priv->bus_clk))
			clk_prepare_enable(priv->bus_clk);
	}

	err = mmc_of_parse(host->mmc);
	if (err)
		goto err_clk;

	sdhci_get_of_property(pdev);

	priv->vendor_specific_area1 =
		sdhci_readl(host, DWCMSHC_P_VENDOR_AREA1) & DWCMSHC_AREA1_MASK;

	host->mmc_host_ops.request = dwcmshc_request;
	host->mmc_host_ops.hs400_enhanced_strobe = dwcmshc_hs400_enhanced_strobe;
	host->mmc_host_ops.execute_tuning = dwcmshc_execute_tuning;

	if (pltfm_data == &sdhci_dwcmshc_rk35xx_pdata) {
		rk_priv = devm_kzalloc(&pdev->dev, sizeof(struct rk35xx_priv), GFP_KERNEL);
		if (!rk_priv) {
			err = -ENOMEM;
			goto err_clk;
		}

		if (of_device_is_compatible(pdev->dev.of_node, "rockchip,rk3588-dwcmshc"))
			rk_priv->devtype = DWCMSHC_RK3588;
		else
			rk_priv->devtype = DWCMSHC_RK3568;

		priv->priv = rk_priv;

		err = dwcmshc_rk35xx_init(host, priv);
		if (err)
			goto err_clk;
	}

	if (pltfm_data == &sdhci_dwcmshc_th1520_pdata) {
		priv->delay_line = PHY_SDCLKDL_DC_DEFAULT;

		if (device_property_read_bool(dev, "mmc-ddr-1_8v") ||
		    device_property_read_bool(dev, "mmc-hs200-1_8v") ||
		    device_property_read_bool(dev, "mmc-hs400-1_8v"))
			priv->flags |= FLAG_IO_FIXED_1V8;
		else
			priv->flags &= ~FLAG_IO_FIXED_1V8;

		/*
		 * start_signal_voltage_switch() will try 3.3V first
		 * then 1.8V. Use SDHCI_SIGNALING_180 rather than
		 * SDHCI_SIGNALING_330 to avoid setting voltage to 3.3V
		 * in sdhci_start_signal_voltage_switch().
		 */
		if (priv->flags & FLAG_IO_FIXED_1V8) {
			host->flags &= ~SDHCI_SIGNALING_330;
			host->flags |=  SDHCI_SIGNALING_180;
		}

		sdhci_enable_v4_mode(host);
	}

#ifdef CONFIG_ACPI
	if (pltfm_data == &sdhci_dwcmshc_bf3_pdata)
		sdhci_enable_v4_mode(host);
#endif

	caps = sdhci_readl(host, SDHCI_CAPABILITIES);
	if (caps & SDHCI_CAN_64BIT_V4)
		sdhci_enable_v4_mode(host);

	host->mmc->caps |= MMC_CAP_WAIT_WHILE_BUSY;

	pm_runtime_get_noresume(dev);
	pm_runtime_set_active(dev);
	pm_runtime_enable(dev);

	err = sdhci_setup_host(host);
	if (err)
		goto err_rpm;
<<<<<<< HEAD
=======

	/* Setup Command Queue Engine if enabled */
	if (device_property_read_bool(&pdev->dev, "supports-cqe")) {
		priv->vendor_specific_area2 =
			sdhci_readw(host, DWCMSHC_P_VENDOR_AREA2);

		dwcmshc_cqhci_init(host, pdev);
	}
>>>>>>> 0c383648

	if (rk_priv)
		dwcmshc_rk35xx_postinit(host, priv);

	err = __sdhci_add_host(host);
	if (err)
		goto err_setup_host;

	pm_runtime_put(dev);

	return 0;

err_setup_host:
	sdhci_cleanup_host(host);
err_rpm:
	pm_runtime_disable(dev);
	pm_runtime_put_noidle(dev);
err_clk:
	clk_disable_unprepare(pltfm_host->clk);
	clk_disable_unprepare(priv->bus_clk);
	if (rk_priv)
		clk_bulk_disable_unprepare(RK35xx_MAX_CLKS,
					   rk_priv->rockchip_clks);
free_pltfm:
	sdhci_pltfm_free(pdev);
	return err;
}

static void dwcmshc_disable_card_clk(struct sdhci_host *host)
{
	u16 ctrl;

	ctrl = sdhci_readw(host, SDHCI_CLOCK_CONTROL);
	if (ctrl & SDHCI_CLOCK_CARD_EN) {
		ctrl &= ~SDHCI_CLOCK_CARD_EN;
		sdhci_writew(host, ctrl, SDHCI_CLOCK_CONTROL);
	}
}

static void dwcmshc_remove(struct platform_device *pdev)
{
	struct sdhci_host *host = platform_get_drvdata(pdev);
	struct sdhci_pltfm_host *pltfm_host = sdhci_priv(host);
	struct dwcmshc_priv *priv = sdhci_pltfm_priv(pltfm_host);
	struct rk35xx_priv *rk_priv = priv->priv;

	pm_runtime_get_sync(&pdev->dev);
	pm_runtime_disable(&pdev->dev);
	pm_runtime_put_noidle(&pdev->dev);

	sdhci_remove_host(host, 0);

	dwcmshc_disable_card_clk(host);

	clk_disable_unprepare(pltfm_host->clk);
	clk_disable_unprepare(priv->bus_clk);
	if (rk_priv)
		clk_bulk_disable_unprepare(RK35xx_MAX_CLKS,
					   rk_priv->rockchip_clks);
	sdhci_pltfm_free(pdev);
}

#ifdef CONFIG_PM_SLEEP
static int dwcmshc_suspend(struct device *dev)
{
	struct sdhci_host *host = dev_get_drvdata(dev);
	struct sdhci_pltfm_host *pltfm_host = sdhci_priv(host);
	struct dwcmshc_priv *priv = sdhci_pltfm_priv(pltfm_host);
	struct rk35xx_priv *rk_priv = priv->priv;
	int ret;

	pm_runtime_resume(dev);

<<<<<<< HEAD
=======
	if (host->mmc->caps2 & MMC_CAP2_CQE) {
		ret = cqhci_suspend(host->mmc);
		if (ret)
			return ret;
	}

>>>>>>> 0c383648
	ret = sdhci_suspend_host(host);
	if (ret)
		return ret;

	clk_disable_unprepare(pltfm_host->clk);
	if (!IS_ERR(priv->bus_clk))
		clk_disable_unprepare(priv->bus_clk);

	if (rk_priv)
		clk_bulk_disable_unprepare(RK35xx_MAX_CLKS,
					   rk_priv->rockchip_clks);

	return ret;
}

static int dwcmshc_resume(struct device *dev)
{
	struct sdhci_host *host = dev_get_drvdata(dev);
	struct sdhci_pltfm_host *pltfm_host = sdhci_priv(host);
	struct dwcmshc_priv *priv = sdhci_pltfm_priv(pltfm_host);
	struct rk35xx_priv *rk_priv = priv->priv;
	int ret;

	ret = clk_prepare_enable(pltfm_host->clk);
	if (ret)
		return ret;

	if (!IS_ERR(priv->bus_clk)) {
		ret = clk_prepare_enable(priv->bus_clk);
		if (ret)
			goto disable_clk;
	}

	if (rk_priv) {
		ret = clk_bulk_prepare_enable(RK35xx_MAX_CLKS,
					      rk_priv->rockchip_clks);
		if (ret)
			goto disable_bus_clk;
	}

	ret = sdhci_resume_host(host);
	if (ret)
		goto disable_rockchip_clks;

<<<<<<< HEAD
=======
	if (host->mmc->caps2 & MMC_CAP2_CQE) {
		ret = cqhci_resume(host->mmc);
		if (ret)
			goto disable_rockchip_clks;
	}

>>>>>>> 0c383648
	return 0;

disable_rockchip_clks:
	if (rk_priv)
		clk_bulk_disable_unprepare(RK35xx_MAX_CLKS,
					   rk_priv->rockchip_clks);
disable_bus_clk:
	if (!IS_ERR(priv->bus_clk))
		clk_disable_unprepare(priv->bus_clk);
disable_clk:
	clk_disable_unprepare(pltfm_host->clk);
	return ret;
<<<<<<< HEAD
=======
}
#endif

#ifdef CONFIG_PM

static void dwcmshc_enable_card_clk(struct sdhci_host *host)
{
	u16 ctrl;

	ctrl = sdhci_readw(host, SDHCI_CLOCK_CONTROL);
	if ((ctrl & SDHCI_CLOCK_INT_EN) && !(ctrl & SDHCI_CLOCK_CARD_EN)) {
		ctrl |= SDHCI_CLOCK_CARD_EN;
		sdhci_writew(host, ctrl, SDHCI_CLOCK_CONTROL);
	}
}

static int dwcmshc_runtime_suspend(struct device *dev)
{
	struct sdhci_host *host = dev_get_drvdata(dev);

	dwcmshc_disable_card_clk(host);

	return 0;
>>>>>>> 0c383648
}

static int dwcmshc_runtime_resume(struct device *dev)
{
	struct sdhci_host *host = dev_get_drvdata(dev);

	dwcmshc_enable_card_clk(host);

	return 0;
}

#endif

<<<<<<< HEAD
#ifdef CONFIG_PM

static void dwcmshc_enable_card_clk(struct sdhci_host *host)
{
	u16 ctrl;

	ctrl = sdhci_readw(host, SDHCI_CLOCK_CONTROL);
	if ((ctrl & SDHCI_CLOCK_INT_EN) && !(ctrl & SDHCI_CLOCK_CARD_EN)) {
		ctrl |= SDHCI_CLOCK_CARD_EN;
		sdhci_writew(host, ctrl, SDHCI_CLOCK_CONTROL);
	}
}

static int dwcmshc_runtime_suspend(struct device *dev)
{
	struct sdhci_host *host = dev_get_drvdata(dev);

	dwcmshc_disable_card_clk(host);

	return 0;
}

static int dwcmshc_runtime_resume(struct device *dev)
{
	struct sdhci_host *host = dev_get_drvdata(dev);

	dwcmshc_enable_card_clk(host);

	return 0;
}

#endif

=======
>>>>>>> 0c383648
static const struct dev_pm_ops dwcmshc_pmops = {
	SET_SYSTEM_SLEEP_PM_OPS(dwcmshc_suspend, dwcmshc_resume)
	SET_RUNTIME_PM_OPS(dwcmshc_runtime_suspend,
			   dwcmshc_runtime_resume, NULL)
};

static struct platform_driver sdhci_dwcmshc_driver = {
	.driver	= {
		.name	= "sdhci-dwcmshc",
		.probe_type = PROBE_PREFER_ASYNCHRONOUS,
		.of_match_table = sdhci_dwcmshc_dt_ids,
		.acpi_match_table = ACPI_PTR(sdhci_dwcmshc_acpi_ids),
		.pm = &dwcmshc_pmops,
	},
	.probe	= dwcmshc_probe,
	.remove_new = dwcmshc_remove,
};
module_platform_driver(sdhci_dwcmshc_driver);

MODULE_DESCRIPTION("SDHCI platform driver for Synopsys DWC MSHC");
MODULE_AUTHOR("Jisheng Zhang <jszhang@kernel.org>");
MODULE_LICENSE("GPL v2");<|MERGE_RESOLUTION|>--- conflicted
+++ resolved
@@ -53,12 +53,9 @@
 #define AT_CTRL_SWIN_TH_VAL_MASK	GENMASK(31, 24) /* bits [31:24] */
 #define AT_CTRL_SWIN_TH_VAL		0x9  /* sampling window threshold */
 
-<<<<<<< HEAD
-=======
 /* DWC IP vendor area 2 pointer */
 #define DWCMSHC_P_VENDOR_AREA2		0xea
 
->>>>>>> 0c383648
 /* Sophgo CV18XX specific Registers */
 #define CV18XX_SDHCI_MSHC_CTRL			0x00
 #define  CV18XX_EMMC_FUNC_EN			BIT(0)
@@ -72,13 +69,10 @@
 #define  CV18XX_PHY_RX_SRC_INVERT_RX_CLK	0x1
 #define CV18XX_SDHCI_PHY_CONFIG			0x4c
 #define  CV18XX_PHY_TX_BPS			BIT(0)
-<<<<<<< HEAD
-=======
 
 #define CV18XX_TUNE_MAX				128
 #define CV18XX_TUNE_STEP			1
 #define CV18XX_RETRY_TUNING_MAX			50
->>>>>>> 0c383648
 
 /* Rockchip specific Registers */
 #define DWCMSHC_EMMC_DLL_CTRL		0x800
@@ -790,8 +784,6 @@
 	sdhci_writel(host, val, priv->vendor_specific_area1 + CV18XX_SDHCI_PHY_TX_RX_DLY);
 }
 
-<<<<<<< HEAD
-=======
 static void cv18xx_sdhci_set_tap(struct sdhci_host *host, int tap)
 {
 	struct sdhci_pltfm_host *pltfm_host = sdhci_priv(host);
@@ -899,7 +891,6 @@
 	return ret;
 }
 
->>>>>>> 0c383648
 static const struct sdhci_ops sdhci_dwcmshc_ops = {
 	.set_clock		= sdhci_set_clock,
 	.set_bus_width		= sdhci_set_bus_width,
@@ -927,11 +918,7 @@
 	.reset			= th1520_sdhci_reset,
 	.adma_write_desc	= dwcmshc_adma_write_desc,
 	.voltage_switch		= dwcmshc_phy_1_8v_init,
-<<<<<<< HEAD
-	.platform_execute_tuning = &th1520_execute_tuning,
-=======
 	.platform_execute_tuning = th1520_execute_tuning,
->>>>>>> 0c383648
 };
 
 static const struct sdhci_ops sdhci_dwcmshc_cv18xx_ops = {
@@ -941,10 +928,7 @@
 	.get_max_clock		= dwcmshc_get_max_clock,
 	.reset			= cv18xx_sdhci_reset,
 	.adma_write_desc	= dwcmshc_adma_write_desc,
-<<<<<<< HEAD
-=======
 	.platform_execute_tuning = cv18xx_sdhci_execute_tuning,
->>>>>>> 0c383648
 };
 
 static const struct sdhci_pltfm_data sdhci_dwcmshc_pdata = {
@@ -982,8 +966,6 @@
 	.quirks2 = SDHCI_QUIRK2_PRESET_VALUE_BROKEN,
 };
 
-<<<<<<< HEAD
-=======
 static const struct cqhci_host_ops dwcmshc_cqhci_ops = {
 	.enable		= dwcmshc_sdhci_cqe_enable,
 	.disable	= sdhci_cqe_disable,
@@ -1051,7 +1033,6 @@
 	host->mmc->caps2 &= ~(MMC_CAP2_CQE | MMC_CAP2_CQE_DCMD);
 }
 
->>>>>>> 0c383648
 static int dwcmshc_rk35xx_init(struct sdhci_host *host, struct dwcmshc_priv *dwc_priv)
 {
 	int err;
@@ -1270,8 +1251,6 @@
 	err = sdhci_setup_host(host);
 	if (err)
 		goto err_rpm;
-<<<<<<< HEAD
-=======
 
 	/* Setup Command Queue Engine if enabled */
 	if (device_property_read_bool(&pdev->dev, "supports-cqe")) {
@@ -1280,7 +1259,6 @@
 
 		dwcmshc_cqhci_init(host, pdev);
 	}
->>>>>>> 0c383648
 
 	if (rk_priv)
 		dwcmshc_rk35xx_postinit(host, priv);
@@ -1354,15 +1332,12 @@
 
 	pm_runtime_resume(dev);
 
-<<<<<<< HEAD
-=======
 	if (host->mmc->caps2 & MMC_CAP2_CQE) {
 		ret = cqhci_suspend(host->mmc);
 		if (ret)
 			return ret;
 	}
 
->>>>>>> 0c383648
 	ret = sdhci_suspend_host(host);
 	if (ret)
 		return ret;
@@ -1407,15 +1382,12 @@
 	if (ret)
 		goto disable_rockchip_clks;
 
-<<<<<<< HEAD
-=======
 	if (host->mmc->caps2 & MMC_CAP2_CQE) {
 		ret = cqhci_resume(host->mmc);
 		if (ret)
 			goto disable_rockchip_clks;
 	}
 
->>>>>>> 0c383648
 	return 0;
 
 disable_rockchip_clks:
@@ -1428,8 +1400,6 @@
 disable_clk:
 	clk_disable_unprepare(pltfm_host->clk);
 	return ret;
-<<<<<<< HEAD
-=======
 }
 #endif
 
@@ -1453,7 +1423,6 @@
 	dwcmshc_disable_card_clk(host);
 
 	return 0;
->>>>>>> 0c383648
 }
 
 static int dwcmshc_runtime_resume(struct device *dev)
@@ -1467,42 +1436,6 @@
 
 #endif
 
-<<<<<<< HEAD
-#ifdef CONFIG_PM
-
-static void dwcmshc_enable_card_clk(struct sdhci_host *host)
-{
-	u16 ctrl;
-
-	ctrl = sdhci_readw(host, SDHCI_CLOCK_CONTROL);
-	if ((ctrl & SDHCI_CLOCK_INT_EN) && !(ctrl & SDHCI_CLOCK_CARD_EN)) {
-		ctrl |= SDHCI_CLOCK_CARD_EN;
-		sdhci_writew(host, ctrl, SDHCI_CLOCK_CONTROL);
-	}
-}
-
-static int dwcmshc_runtime_suspend(struct device *dev)
-{
-	struct sdhci_host *host = dev_get_drvdata(dev);
-
-	dwcmshc_disable_card_clk(host);
-
-	return 0;
-}
-
-static int dwcmshc_runtime_resume(struct device *dev)
-{
-	struct sdhci_host *host = dev_get_drvdata(dev);
-
-	dwcmshc_enable_card_clk(host);
-
-	return 0;
-}
-
-#endif
-
-=======
->>>>>>> 0c383648
 static const struct dev_pm_ops dwcmshc_pmops = {
 	SET_SYSTEM_SLEEP_PM_OPS(dwcmshc_suspend, dwcmshc_resume)
 	SET_RUNTIME_PM_OPS(dwcmshc_runtime_suspend,
