// SPDX-License-Identifier: GPL-2.0
/*
 * Functions for working with the Flattened Device Tree data format
 *
 * Copyright 2009 Benjamin Herrenschmidt, IBM Corp
 * benh@kernel.crashing.org
 */

#define pr_fmt(fmt)	"OF: fdt: " fmt

#include <linux/crash_dump.h>
#include <linux/crc32.h>
#include <linux/kernel.h>
#include <linux/initrd.h>
#include <linux/memblock.h>
#include <linux/mutex.h>
#include <linux/of.h>
#include <linux/of_fdt.h>
#include <linux/of_reserved_mem.h>
#include <linux/sizes.h>
#include <linux/string.h>
#include <linux/errno.h>
#include <linux/slab.h>
#include <linux/libfdt.h>
#include <linux/debugfs.h>
#include <linux/serial_core.h>
#include <linux/sysfs.h>
#include <linux/random.h>
#include <linux/kmemleak.h>

#include <asm/setup.h>  /* for COMMAND_LINE_SIZE */
#include <asm/page.h>

#include "of_private.h"

/*
 * of_fdt_limit_memory - limit the number of regions in the /memory node
 * @limit: maximum entries
 *
 * Adjust the flattened device tree to have at most 'limit' number of
 * memory entries in the /memory node. This function may be called
 * any time after initial_boot_param is set.
 */
void __init of_fdt_limit_memory(int limit)
{
	int memory;
	int len;
	const void *val;
	int nr_address_cells = OF_ROOT_NODE_ADDR_CELLS_DEFAULT;
	int nr_size_cells = OF_ROOT_NODE_SIZE_CELLS_DEFAULT;
	const __be32 *addr_prop;
	const __be32 *size_prop;
	int root_offset;
	int cell_size;

	root_offset = fdt_path_offset(initial_boot_params, "/");
	if (root_offset < 0)
		return;

	addr_prop = fdt_getprop(initial_boot_params, root_offset,
				"#address-cells", NULL);
	if (addr_prop)
		nr_address_cells = fdt32_to_cpu(*addr_prop);

	size_prop = fdt_getprop(initial_boot_params, root_offset,
				"#size-cells", NULL);
	if (size_prop)
		nr_size_cells = fdt32_to_cpu(*size_prop);

	cell_size = sizeof(uint32_t)*(nr_address_cells + nr_size_cells);

	memory = fdt_path_offset(initial_boot_params, "/memory");
	if (memory > 0) {
		val = fdt_getprop(initial_boot_params, memory, "reg", &len);
		if (len > limit*cell_size) {
			len = limit*cell_size;
			pr_debug("Limiting number of entries to %d\n", limit);
			fdt_setprop(initial_boot_params, memory, "reg", val,
					len);
		}
	}
}

static bool of_fdt_device_is_available(const void *blob, unsigned long node)
{
	const char *status = fdt_getprop(blob, node, "status", NULL);

	if (!status)
		return true;

	if (!strcmp(status, "ok") || !strcmp(status, "okay"))
		return true;

	return false;
}

static void *unflatten_dt_alloc(void **mem, unsigned long size,
				       unsigned long align)
{
	void *res;

	*mem = PTR_ALIGN(*mem, align);
	res = *mem;
	*mem += size;

	return res;
}

static void populate_properties(const void *blob,
				int offset,
				void **mem,
				struct device_node *np,
				const char *nodename,
				bool dryrun)
{
	struct property *pp, **pprev = NULL;
	int cur;
	bool has_name = false;

	pprev = &np->properties;
	for (cur = fdt_first_property_offset(blob, offset);
	     cur >= 0;
	     cur = fdt_next_property_offset(blob, cur)) {
		const __be32 *val;
		const char *pname;
		u32 sz;

		val = fdt_getprop_by_offset(blob, cur, &pname, &sz);
		if (!val) {
			pr_warn("Cannot locate property at 0x%x\n", cur);
			continue;
		}

		if (!pname) {
			pr_warn("Cannot find property name at 0x%x\n", cur);
			continue;
		}

		if (!strcmp(pname, "name"))
			has_name = true;

		pp = unflatten_dt_alloc(mem, sizeof(struct property),
					__alignof__(struct property));
		if (dryrun)
			continue;

		/* We accept flattened tree phandles either in
		 * ePAPR-style "phandle" properties, or the
		 * legacy "linux,phandle" properties.  If both
		 * appear and have different values, things
		 * will get weird. Don't do that.
		 */
		if (!strcmp(pname, "phandle") ||
		    !strcmp(pname, "linux,phandle")) {
			if (!np->phandle)
				np->phandle = be32_to_cpup(val);
		}

		/* And we process the "ibm,phandle" property
		 * used in pSeries dynamic device tree
		 * stuff
		 */
		if (!strcmp(pname, "ibm,phandle"))
			np->phandle = be32_to_cpup(val);

		pp->name   = (char *)pname;
		pp->length = sz;
		pp->value  = (__be32 *)val;
		*pprev     = pp;
		pprev      = &pp->next;
	}

	/* With version 0x10 we may not have the name property,
	 * recreate it here from the unit name if absent
	 */
	if (!has_name) {
		const char *p = nodename, *ps = p, *pa = NULL;
		int len;

		while (*p) {
			if ((*p) == '@')
				pa = p;
			else if ((*p) == '/')
				ps = p + 1;
			p++;
		}

		if (pa < ps)
			pa = p;
		len = (pa - ps) + 1;
		pp = unflatten_dt_alloc(mem, sizeof(struct property) + len,
					__alignof__(struct property));
		if (!dryrun) {
			pp->name   = "name";
			pp->length = len;
			pp->value  = pp + 1;
			*pprev     = pp;
			memcpy(pp->value, ps, len - 1);
			((char *)pp->value)[len - 1] = 0;
			pr_debug("fixed up name for %s -> %s\n",
				 nodename, (char *)pp->value);
		}
	}
}

static int populate_node(const void *blob,
			  int offset,
			  void **mem,
			  struct device_node *dad,
			  struct device_node **pnp,
			  bool dryrun)
{
	struct device_node *np;
	const char *pathp;
	int len;

	pathp = fdt_get_name(blob, offset, &len);
	if (!pathp) {
		*pnp = NULL;
		return len;
	}

	len++;

	np = unflatten_dt_alloc(mem, sizeof(struct device_node) + len,
				__alignof__(struct device_node));
	if (!dryrun) {
		char *fn;
		of_node_init(np);
		np->full_name = fn = ((char *)np) + sizeof(*np);

		memcpy(fn, pathp, len);

		if (dad != NULL) {
			np->parent = dad;
			np->sibling = dad->child;
			dad->child = np;
		}
	}

	populate_properties(blob, offset, mem, np, pathp, dryrun);
	if (!dryrun) {
		np->name = of_get_property(np, "name", NULL);
		if (!np->name)
			np->name = "<NULL>";
	}

	*pnp = np;
	return 0;
}

static void reverse_nodes(struct device_node *parent)
{
	struct device_node *child, *next;

	/* In-depth first */
	child = parent->child;
	while (child) {
		reverse_nodes(child);

		child = child->sibling;
	}

	/* Reverse the nodes in the child list */
	child = parent->child;
	parent->child = NULL;
	while (child) {
		next = child->sibling;

		child->sibling = parent->child;
		parent->child = child;
		child = next;
	}
}

/**
 * unflatten_dt_nodes - Alloc and populate a device_node from the flat tree
 * @blob: The parent device tree blob
 * @mem: Memory chunk to use for allocating device nodes and properties
 * @dad: Parent struct device_node
 * @nodepp: The device_node tree created by the call
 *
 * Return: The size of unflattened device tree or error code
 */
static int unflatten_dt_nodes(const void *blob,
			      void *mem,
			      struct device_node *dad,
			      struct device_node **nodepp)
{
	struct device_node *root;
	int offset = 0, depth = 0, initial_depth = 0;
#define FDT_MAX_DEPTH	64
	struct device_node *nps[FDT_MAX_DEPTH];
	void *base = mem;
	bool dryrun = !base;
	int ret;

	if (nodepp)
		*nodepp = NULL;

	/*
	 * We're unflattening device sub-tree if @dad is valid. There are
	 * possibly multiple nodes in the first level of depth. We need
	 * set @depth to 1 to make fdt_next_node() happy as it bails
	 * immediately when negative @depth is found. Otherwise, the device
	 * nodes except the first one won't be unflattened successfully.
	 */
	if (dad)
		depth = initial_depth = 1;

	root = dad;
	nps[depth] = dad;

	for (offset = 0;
	     offset >= 0 && depth >= initial_depth;
	     offset = fdt_next_node(blob, offset, &depth)) {
		if (WARN_ON_ONCE(depth >= FDT_MAX_DEPTH - 1))
			continue;

		if (!IS_ENABLED(CONFIG_OF_KOBJ) &&
		    !of_fdt_device_is_available(blob, offset))
			continue;

		ret = populate_node(blob, offset, &mem, nps[depth],
				   &nps[depth+1], dryrun);
		if (ret < 0)
			return ret;

		if (!dryrun && nodepp && !*nodepp)
			*nodepp = nps[depth+1];
		if (!dryrun && !root)
			root = nps[depth+1];
	}

	if (offset < 0 && offset != -FDT_ERR_NOTFOUND) {
		pr_err("Error %d processing FDT\n", offset);
		return -EINVAL;
	}

	/*
	 * Reverse the child list. Some drivers assumes node order matches .dts
	 * node order
	 */
	if (!dryrun)
		reverse_nodes(root);

	return mem - base;
}

/**
 * __unflatten_device_tree - create tree of device_nodes from flat blob
 * @blob: The blob to expand
 * @dad: Parent device node
 * @mynodes: The device_node tree created by the call
 * @dt_alloc: An allocator that provides a virtual address to memory
 * for the resulting tree
 * @detached: if true set OF_DETACHED on @mynodes
 *
 * unflattens a device-tree, creating the tree of struct device_node. It also
 * fills the "name" and "type" pointers of the nodes so the normal device-tree
 * walking functions can be used.
 *
 * Return: NULL on failure or the memory chunk containing the unflattened
 * device tree on success.
 */
void *__unflatten_device_tree(const void *blob,
			      struct device_node *dad,
			      struct device_node **mynodes,
			      void *(*dt_alloc)(u64 size, u64 align),
			      bool detached)
{
	int size;
	void *mem;
	int ret;

	if (mynodes)
		*mynodes = NULL;

	pr_debug(" -> unflatten_device_tree()\n");

	if (!blob) {
		pr_debug("No device tree pointer\n");
		return NULL;
	}

	pr_debug("Unflattening device tree:\n");
	pr_debug("magic: %08x\n", fdt_magic(blob));
	pr_debug("size: %08x\n", fdt_totalsize(blob));
	pr_debug("version: %08x\n", fdt_version(blob));

	if (fdt_check_header(blob)) {
		pr_err("Invalid device tree blob header\n");
		return NULL;
	}

	/* First pass, scan for size */
	size = unflatten_dt_nodes(blob, NULL, dad, NULL);
	if (size <= 0)
		return NULL;

	size = ALIGN(size, 4);
	pr_debug("  size is %d, allocating...\n", size);

	/* Allocate memory for the expanded device tree */
	mem = dt_alloc(size + 4, __alignof__(struct device_node));
	if (!mem)
		return NULL;

	memset(mem, 0, size);

	*(__be32 *)(mem + size) = cpu_to_be32(0xdeadbeef);

	pr_debug("  unflattening %p...\n", mem);

	/* Second pass, do actual unflattening */
	ret = unflatten_dt_nodes(blob, mem, dad, mynodes);

	if (be32_to_cpup(mem + size) != 0xdeadbeef)
		pr_warn("End of tree marker overwritten: %08x\n",
			be32_to_cpup(mem + size));

	if (ret <= 0)
		return NULL;

	if (detached && mynodes && *mynodes) {
		of_node_set_flag(*mynodes, OF_DETACHED);
		pr_debug("unflattened tree is detached\n");
	}

	pr_debug(" <- unflatten_device_tree()\n");
	return mem;
}

static void *kernel_tree_alloc(u64 size, u64 align)
{
	return kzalloc(size, GFP_KERNEL);
}

static DEFINE_MUTEX(of_fdt_unflatten_mutex);

/**
 * of_fdt_unflatten_tree - create tree of device_nodes from flat blob
 * @blob: Flat device tree blob
 * @dad: Parent device node
 * @mynodes: The device tree created by the call
 *
 * unflattens the device-tree passed by the firmware, creating the
 * tree of struct device_node. It also fills the "name" and "type"
 * pointers of the nodes so the normal device-tree walking functions
 * can be used.
 *
 * Return: NULL on failure or the memory chunk containing the unflattened
 * device tree on success.
 */
void *of_fdt_unflatten_tree(const unsigned long *blob,
			    struct device_node *dad,
			    struct device_node **mynodes)
{
	void *mem;

	mutex_lock(&of_fdt_unflatten_mutex);
	mem = __unflatten_device_tree(blob, dad, mynodes, &kernel_tree_alloc,
				      true);
	mutex_unlock(&of_fdt_unflatten_mutex);

	return mem;
}
EXPORT_SYMBOL_GPL(of_fdt_unflatten_tree);

/* Everything below here references initial_boot_params directly. */
int __initdata dt_root_addr_cells;
int __initdata dt_root_size_cells;

void *initial_boot_params __ro_after_init;

#ifdef CONFIG_OF_EARLY_FLATTREE

static u32 of_fdt_crc32;

static int __init early_init_dt_reserve_memory(phys_addr_t base,
					       phys_addr_t size, bool nomap)
{
	if (nomap) {
		/*
		 * If the memory is already reserved (by another region), we
		 * should not allow it to be marked nomap, but don't worry
		 * if the region isn't memory as it won't be mapped.
		 */
		if (memblock_overlaps_region(&memblock.memory, base, size) &&
		    memblock_is_region_reserved(base, size))
			return -EBUSY;

		return memblock_mark_nomap(base, size);
	}
	return memblock_reserve(base, size);
}

/*
 * __reserved_mem_reserve_reg() - reserve all memory described in 'reg' property
 */
static int __init __reserved_mem_reserve_reg(unsigned long node,
					     const char *uname)
{
	int t_len = (dt_root_addr_cells + dt_root_size_cells) * sizeof(__be32);
	phys_addr_t base, size;
	int len;
	const __be32 *prop;
	int first = 1;
	bool nomap;

	prop = of_get_flat_dt_prop(node, "reg", &len);
	if (!prop)
		return -ENOENT;

	if (len && len % t_len != 0) {
		pr_err("Reserved memory: invalid reg property in '%s', skipping node.\n",
		       uname);
		return -EINVAL;
	}

	nomap = of_get_flat_dt_prop(node, "no-map", NULL) != NULL;

	while (len >= t_len) {
		base = dt_mem_next_cell(dt_root_addr_cells, &prop);
		size = dt_mem_next_cell(dt_root_size_cells, &prop);

		if (size &&
		    early_init_dt_reserve_memory(base, size, nomap) == 0) {
			pr_debug("Reserved memory: reserved region for node '%s': base %pa, size %lu MiB\n",
				uname, &base, (unsigned long)(size / SZ_1M));
			if (!nomap)
				kmemleak_alloc_phys(base, size, 0);
		}
		else
			pr_err("Reserved memory: failed to reserve memory for node '%s': base %pa, size %lu MiB\n",
			       uname, &base, (unsigned long)(size / SZ_1M));

		len -= t_len;
		if (first) {
			fdt_reserved_mem_save_node(node, uname, base, size);
			first = 0;
		}
	}
	return 0;
}

/*
 * __reserved_mem_check_root() - check if #size-cells, #address-cells provided
 * in /reserved-memory matches the values supported by the current implementation,
 * also check if ranges property has been provided
 */
static int __init __reserved_mem_check_root(unsigned long node)
{
	const __be32 *prop;

	prop = of_get_flat_dt_prop(node, "#size-cells", NULL);
	if (!prop || be32_to_cpup(prop) != dt_root_size_cells)
		return -EINVAL;

	prop = of_get_flat_dt_prop(node, "#address-cells", NULL);
	if (!prop || be32_to_cpup(prop) != dt_root_addr_cells)
		return -EINVAL;

	prop = of_get_flat_dt_prop(node, "ranges", NULL);
	if (!prop)
		return -EINVAL;
	return 0;
}

/*
 * fdt_scan_reserved_mem() - scan a single FDT node for reserved memory
 */
static int __init fdt_scan_reserved_mem(void)
{
	int node, child;
	const void *fdt = initial_boot_params;

	node = fdt_path_offset(fdt, "/reserved-memory");
	if (node < 0)
		return -ENODEV;

	if (__reserved_mem_check_root(node) != 0) {
		pr_err("Reserved memory: unsupported node format, ignoring\n");
		return -EINVAL;
	}

	fdt_for_each_subnode(child, fdt, node) {
		const char *uname;
		int err;

		if (!of_fdt_device_is_available(fdt, child))
			continue;

		uname = fdt_get_name(fdt, child, NULL);

		err = __reserved_mem_reserve_reg(child, uname);
		if (err == -ENOENT && of_get_flat_dt_prop(child, "size", NULL))
			fdt_reserved_mem_save_node(child, uname, 0, 0);
	}
	return 0;
}

/*
 * fdt_reserve_elfcorehdr() - reserves memory for elf core header
 *
 * This function reserves the memory occupied by an elf core header
 * described in the device tree. This region contains all the
 * information about primary kernel's core image and is used by a dump
 * capture kernel to access the system memory on primary kernel.
 */
static void __init fdt_reserve_elfcorehdr(void)
{
	if (!IS_ENABLED(CONFIG_CRASH_DUMP) || !elfcorehdr_size)
		return;

	if (memblock_is_region_reserved(elfcorehdr_addr, elfcorehdr_size)) {
		pr_warn("elfcorehdr is overlapped\n");
		return;
	}

	memblock_reserve(elfcorehdr_addr, elfcorehdr_size);

	pr_info("Reserving %llu KiB of memory at 0x%llx for elfcorehdr\n",
		elfcorehdr_size >> 10, elfcorehdr_addr);
}

/**
 * early_init_fdt_scan_reserved_mem() - create reserved memory regions
 *
 * This function grabs memory from early allocator for device exclusive use
 * defined in device tree structures. It should be called by arch specific code
 * once the early allocator (i.e. memblock) has been fully activated.
 */
void __init early_init_fdt_scan_reserved_mem(void)
{
	int n;
	u64 base, size;

	if (!initial_boot_params)
		return;

	/* Process header /memreserve/ fields */
	for (n = 0; ; n++) {
		fdt_get_mem_rsv(initial_boot_params, n, &base, &size);
		if (!size)
			break;
		memblock_reserve(base, size);
	}

	fdt_scan_reserved_mem();
	fdt_reserve_elfcorehdr();
	fdt_init_reserved_mem();
}

/**
 * early_init_fdt_reserve_self() - reserve the memory used by the FDT blob
 */
void __init early_init_fdt_reserve_self(void)
{
	if (!initial_boot_params)
		return;

	/* Reserve the dtb region */
	memblock_reserve(__pa(initial_boot_params),
			 fdt_totalsize(initial_boot_params));
}

/**
 * of_scan_flat_dt - scan flattened tree blob and call callback on each.
 * @it: callback function
 * @data: context data pointer
 *
 * This function is used to scan the flattened device-tree, it is
 * used to extract the memory information at boot before we can
 * unflatten the tree
 */
int __init of_scan_flat_dt(int (*it)(unsigned long node,
				     const char *uname, int depth,
				     void *data),
			   void *data)
{
	const void *blob = initial_boot_params;
	const char *pathp;
	int offset, rc = 0, depth = -1;

	if (!blob)
		return 0;

	for (offset = fdt_next_node(blob, -1, &depth);
	     offset >= 0 && depth >= 0 && !rc;
	     offset = fdt_next_node(blob, offset, &depth)) {

		pathp = fdt_get_name(blob, offset, NULL);
		rc = it(offset, pathp, depth, data);
	}
	return rc;
}

/**
 * of_scan_flat_dt_subnodes - scan sub-nodes of a node call callback on each.
 * @parent: parent node
 * @it: callback function
 * @data: context data pointer
 *
 * This function is used to scan sub-nodes of a node.
 */
int __init of_scan_flat_dt_subnodes(unsigned long parent,
				    int (*it)(unsigned long node,
					      const char *uname,
					      void *data),
				    void *data)
{
	const void *blob = initial_boot_params;
	int node;

	fdt_for_each_subnode(node, blob, parent) {
		const char *pathp;
		int rc;

		pathp = fdt_get_name(blob, node, NULL);
		rc = it(node, pathp, data);
		if (rc)
			return rc;
	}
	return 0;
}

/**
 * of_get_flat_dt_subnode_by_name - get the subnode by given name
 *
 * @node: the parent node
 * @uname: the name of subnode
 * @return offset of the subnode, or -FDT_ERR_NOTFOUND if there is none
 */

int __init of_get_flat_dt_subnode_by_name(unsigned long node, const char *uname)
{
	return fdt_subnode_offset(initial_boot_params, node, uname);
}

/*
 * of_get_flat_dt_root - find the root node in the flat blob
 */
unsigned long __init of_get_flat_dt_root(void)
{
	return 0;
}

/*
 * of_get_flat_dt_prop - Given a node in the flat blob, return the property ptr
 *
 * This function can be used within scan_flattened_dt callback to get
 * access to properties
 */
const void *__init of_get_flat_dt_prop(unsigned long node, const char *name,
				       int *size)
{
	return fdt_getprop(initial_boot_params, node, name, size);
}

/**
 * of_fdt_is_compatible - Return true if given node from the given blob has
 * compat in its compatible list
 * @blob: A device tree blob
 * @node: node to test
 * @compat: compatible string to compare with compatible list.
 *
 * Return: a non-zero value on match with smaller values returned for more
 * specific compatible values.
 */
static int of_fdt_is_compatible(const void *blob,
		      unsigned long node, const char *compat)
{
	const char *cp;
	int cplen;
	unsigned long l, score = 0;

	cp = fdt_getprop(blob, node, "compatible", &cplen);
	if (cp == NULL)
		return 0;
	while (cplen > 0) {
		score++;
		if (of_compat_cmp(cp, compat, strlen(compat)) == 0)
			return score;
		l = strlen(cp) + 1;
		cp += l;
		cplen -= l;
	}

	return 0;
}

/**
 * of_flat_dt_is_compatible - Return true if given node has compat in compatible list
 * @node: node to test
 * @compat: compatible string to compare with compatible list.
 */
int __init of_flat_dt_is_compatible(unsigned long node, const char *compat)
{
	return of_fdt_is_compatible(initial_boot_params, node, compat);
}

/*
 * of_flat_dt_match - Return true if node matches a list of compatible values
 */
static int __init of_flat_dt_match(unsigned long node, const char *const *compat)
{
	unsigned int tmp, score = 0;

	if (!compat)
		return 0;

	while (*compat) {
		tmp = of_fdt_is_compatible(initial_boot_params, node, *compat);
		if (tmp && (score == 0 || (tmp < score)))
			score = tmp;
		compat++;
	}

	return score;
}

/*
 * of_get_flat_dt_phandle - Given a node in the flat blob, return the phandle
 */
uint32_t __init of_get_flat_dt_phandle(unsigned long node)
{
	return fdt_get_phandle(initial_boot_params, node);
}

const char * __init of_flat_dt_get_machine_name(void)
{
	const char *name;
	unsigned long dt_root = of_get_flat_dt_root();

	name = of_get_flat_dt_prop(dt_root, "model", NULL);
	if (!name)
		name = of_get_flat_dt_prop(dt_root, "compatible", NULL);
	return name;
}

/**
 * of_flat_dt_match_machine - Iterate match tables to find matching machine.
 *
 * @default_match: A machine specific ptr to return in case of no match.
 * @get_next_compat: callback function to return next compatible match table.
 *
 * Iterate through machine match tables to find the best match for the machine
 * compatible string in the FDT.
 */
const void * __init of_flat_dt_match_machine(const void *default_match,
		const void * (*get_next_compat)(const char * const**))
{
	const void *data = NULL;
	const void *best_data = default_match;
	const char *const *compat;
	unsigned long dt_root;
	unsigned int best_score = ~1, score = 0;

	dt_root = of_get_flat_dt_root();
	while ((data = get_next_compat(&compat))) {
		score = of_flat_dt_match(dt_root, compat);
		if (score > 0 && score < best_score) {
			best_data = data;
			best_score = score;
		}
	}
	if (!best_data) {
		const char *prop;
		int size;

		pr_err("\n unrecognized device tree list:\n[ ");

		prop = of_get_flat_dt_prop(dt_root, "compatible", &size);
		if (prop) {
			while (size > 0) {
				printk("'%s' ", prop);
				size -= strlen(prop) + 1;
				prop += strlen(prop) + 1;
			}
		}
		printk("]\n\n");
		return NULL;
	}

	pr_info("Machine model: %s\n", of_flat_dt_get_machine_name());

	return best_data;
}

static void __early_init_dt_declare_initrd(unsigned long start,
					   unsigned long end)
{
	/* ARM64 would cause a BUG to occur here when CONFIG_DEBUG_VM is
	 * enabled since __va() is called too early. ARM64 does make use
	 * of phys_initrd_start/phys_initrd_size so we can skip this
	 * conversion.
	 */
	if (!IS_ENABLED(CONFIG_ARM64)) {
		initrd_start = (unsigned long)__va(start);
		initrd_end = (unsigned long)__va(end);
		initrd_below_start_ok = 1;
	}
}

/**
 * early_init_dt_check_for_initrd - Decode initrd location from flat tree
 * @node: reference to node containing initrd location ('chosen')
 */
static void __init early_init_dt_check_for_initrd(unsigned long node)
{
	u64 start, end;
	int len;
	const __be32 *prop;

	if (!IS_ENABLED(CONFIG_BLK_DEV_INITRD))
		return;

	pr_debug("Looking for initrd properties... ");

	prop = of_get_flat_dt_prop(node, "linux,initrd-start", &len);
	if (!prop)
		return;
	start = of_read_number(prop, len/4);

	prop = of_get_flat_dt_prop(node, "linux,initrd-end", &len);
	if (!prop)
		return;
	end = of_read_number(prop, len/4);
	if (start > end)
		return;

	__early_init_dt_declare_initrd(start, end);
	phys_initrd_start = start;
	phys_initrd_size = end - start;

	pr_debug("initrd_start=0x%llx  initrd_end=0x%llx\n", start, end);
}

/**
 * early_init_dt_check_for_elfcorehdr - Decode elfcorehdr location from flat
 * tree
 * @node: reference to node containing elfcorehdr location ('chosen')
 */
static void __init early_init_dt_check_for_elfcorehdr(unsigned long node)
{
	const __be32 *prop;
	int len;

	if (!IS_ENABLED(CONFIG_CRASH_DUMP))
		return;

	pr_debug("Looking for elfcorehdr property... ");

	prop = of_get_flat_dt_prop(node, "linux,elfcorehdr", &len);
	if (!prop || (len < (dt_root_addr_cells + dt_root_size_cells)))
		return;

	elfcorehdr_addr = dt_mem_next_cell(dt_root_addr_cells, &prop);
	elfcorehdr_size = dt_mem_next_cell(dt_root_size_cells, &prop);

	pr_debug("elfcorehdr_start=0x%llx elfcorehdr_size=0x%llx\n",
		 elfcorehdr_addr, elfcorehdr_size);
}

static unsigned long chosen_node_offset = -FDT_ERR_NOTFOUND;

/*
 * The main usage of linux,usable-memory-range is for crash dump kernel.
 * Originally, the number of usable-memory regions is one. Now there may
 * be two regions, low region and high region.
 * To make compatibility with existing user-space and older kdump, the low
 * region is always the last range of linux,usable-memory-range if exist.
 */
#define MAX_USABLE_RANGES		2

/**
 * early_init_dt_check_for_usable_mem_range - Decode usable memory range
 * location from flat tree
 */
void __init early_init_dt_check_for_usable_mem_range(void)
{
	struct memblock_region rgn[MAX_USABLE_RANGES] = {0};
	const __be32 *prop, *endp;
	int len, i;
	unsigned long node = chosen_node_offset;

	if ((long)node < 0)
		return;

	pr_debug("Looking for usable-memory-range property... ");

	prop = of_get_flat_dt_prop(node, "linux,usable-memory-range", &len);
	if (!prop || (len % (dt_root_addr_cells + dt_root_size_cells)))
		return;

	endp = prop + (len / sizeof(__be32));
	for (i = 0; i < MAX_USABLE_RANGES && prop < endp; i++) {
		rgn[i].base = dt_mem_next_cell(dt_root_addr_cells, &prop);
		rgn[i].size = dt_mem_next_cell(dt_root_size_cells, &prop);

		pr_debug("cap_mem_regions[%d]: base=%pa, size=%pa\n",
			 i, &rgn[i].base, &rgn[i].size);
	}

	memblock_cap_memory_range(rgn[0].base, rgn[0].size);
	for (i = 1; i < MAX_USABLE_RANGES && rgn[i].size; i++)
		memblock_add(rgn[i].base, rgn[i].size);
}

#ifdef CONFIG_SERIAL_EARLYCON

int __init early_init_dt_scan_chosen_stdout(void)
{
	int offset;
	const char *p, *q, *options = NULL;
	int l;
	const struct earlycon_id *match;
	const void *fdt = initial_boot_params;
	int ret;

	offset = fdt_path_offset(fdt, "/chosen");
	if (offset < 0)
		offset = fdt_path_offset(fdt, "/chosen@0");
	if (offset < 0)
		return -ENOENT;

	p = fdt_getprop(fdt, offset, "stdout-path", &l);
	if (!p)
		p = fdt_getprop(fdt, offset, "linux,stdout-path", &l);
	if (!p || !l)
		return -ENOENT;

	q = strchrnul(p, ':');
	if (*q != '\0')
		options = q + 1;
	l = q - p;

	/* Get the node specified by stdout-path */
	offset = fdt_path_offset_namelen(fdt, p, l);
	if (offset < 0) {
		pr_warn("earlycon: stdout-path %.*s not found\n", l, p);
		return 0;
	}

	for (match = __earlycon_table; match < __earlycon_table_end; match++) {
		if (!match->compatible[0])
			continue;

		if (fdt_node_check_compatible(fdt, offset, match->compatible))
			continue;

		ret = of_setup_earlycon(match, offset, options);
		if (!ret || ret == -EALREADY)
			return 0;
	}
	return -ENODEV;
}
#endif

/*
 * early_init_dt_scan_root - fetch the top level address and size cells
 */
int __init early_init_dt_scan_root(void)
{
	const __be32 *prop;
	const void *fdt = initial_boot_params;
	int node = fdt_path_offset(fdt, "/");

	if (node < 0)
		return -ENODEV;

	dt_root_size_cells = OF_ROOT_NODE_SIZE_CELLS_DEFAULT;
	dt_root_addr_cells = OF_ROOT_NODE_ADDR_CELLS_DEFAULT;

	prop = of_get_flat_dt_prop(node, "#size-cells", NULL);
	if (prop)
		dt_root_size_cells = be32_to_cpup(prop);
	pr_debug("dt_root_size_cells = %x\n", dt_root_size_cells);

	prop = of_get_flat_dt_prop(node, "#address-cells", NULL);
	if (prop)
		dt_root_addr_cells = be32_to_cpup(prop);
	pr_debug("dt_root_addr_cells = %x\n", dt_root_addr_cells);

	return 0;
}

u64 __init dt_mem_next_cell(int s, const __be32 **cellp)
{
	const __be32 *p = *cellp;

	*cellp = p + s;
	return of_read_number(p, s);
}

/*
 * early_init_dt_scan_memory - Look for and parse memory nodes
 */
int __init early_init_dt_scan_memory(void)
{
	int node, found_memory = 0;
	const void *fdt = initial_boot_params;

	fdt_for_each_subnode(node, fdt, 0) {
		const char *type = of_get_flat_dt_prop(node, "device_type", NULL);
		const __be32 *reg, *endp;
		int l;
		bool hotpluggable;

		/* We are scanning "memory" nodes only */
		if (type == NULL || strcmp(type, "memory") != 0)
			continue;

		if (!of_fdt_device_is_available(fdt, node))
			continue;

		reg = of_get_flat_dt_prop(node, "linux,usable-memory", &l);
		if (reg == NULL)
			reg = of_get_flat_dt_prop(node, "reg", &l);
		if (reg == NULL)
			continue;

		endp = reg + (l / sizeof(__be32));
		hotpluggable = of_get_flat_dt_prop(node, "hotpluggable", NULL);

		pr_debug("memory scan node %s, reg size %d,\n",
			 fdt_get_name(fdt, node, NULL), l);

		while ((endp - reg) >= (dt_root_addr_cells + dt_root_size_cells)) {
			u64 base, size;

			base = dt_mem_next_cell(dt_root_addr_cells, &reg);
			size = dt_mem_next_cell(dt_root_size_cells, &reg);

			if (size == 0)
				continue;
			pr_debug(" - %llx, %llx\n", base, size);

			early_init_dt_add_memory_arch(base, size);

			found_memory = 1;

			if (!hotpluggable)
				continue;

			if (memblock_mark_hotplug(base, size))
				pr_warn("failed to mark hotplug range 0x%llx - 0x%llx\n",
					base, base + size);
		}
	}
	return found_memory;
}

int __init early_init_dt_scan_chosen(char *cmdline)
{
	int l, node;
	const char *p;
	const void *rng_seed;
	const void *fdt = initial_boot_params;

	node = fdt_path_offset(fdt, "/chosen");
	if (node < 0)
		node = fdt_path_offset(fdt, "/chosen@0");
	if (node < 0)
		/* Handle the cmdline config options even if no /chosen node */
		goto handle_cmdline;

	chosen_node_offset = node;

	early_init_dt_check_for_initrd(node);
	early_init_dt_check_for_elfcorehdr(node);

	rng_seed = of_get_flat_dt_prop(node, "rng-seed", &l);
	if (rng_seed && l > 0) {
		add_bootloader_randomness(rng_seed, l);

		/* try to clear seed so it won't be found. */
		fdt_nop_property(initial_boot_params, node, "rng-seed");

		/* update CRC check value */
		of_fdt_crc32 = crc32_be(~0, initial_boot_params,
				fdt_totalsize(initial_boot_params));
	}

	/* Retrieve command line */
	p = of_get_flat_dt_prop(node, "bootargs", &l);
	if (p != NULL && l > 0)
		strscpy(cmdline, p, min(l, COMMAND_LINE_SIZE));

<<<<<<< HEAD
	rng_seed = of_get_flat_dt_prop(node, "rng-seed", &l);
	if (rng_seed && l > 0) {
		add_bootloader_randomness(rng_seed, l);

		/* try to clear seed so it won't be found. */
		fdt_nop_property(initial_boot_params, node, "rng-seed");

		/* update CRC check value */
		of_fdt_crc32 = crc32_be(~0, initial_boot_params,
				fdt_totalsize(initial_boot_params));
	}
=======
handle_cmdline:
	/*
	 * CONFIG_CMDLINE is meant to be a default in case nothing else
	 * managed to set the command line, unless CONFIG_CMDLINE_FORCE
	 * is set in which case we override whatever was found earlier.
	 */
#ifdef CONFIG_CMDLINE
#if defined(CONFIG_CMDLINE_EXTEND)
	strlcat(cmdline, " ", COMMAND_LINE_SIZE);
	strlcat(cmdline, CONFIG_CMDLINE, COMMAND_LINE_SIZE);
#elif defined(CONFIG_CMDLINE_FORCE)
	strscpy(cmdline, CONFIG_CMDLINE, COMMAND_LINE_SIZE);
#else
	/* No arguments from boot loader, use kernel's  cmdl*/
	if (!((char *)cmdline)[0])
		strscpy(cmdline, CONFIG_CMDLINE, COMMAND_LINE_SIZE);
#endif
#endif /* CONFIG_CMDLINE */

	pr_debug("Command line is: %s\n", (char *)cmdline);
>>>>>>> 310bc395

	return 0;
}

#ifndef MIN_MEMBLOCK_ADDR
#define MIN_MEMBLOCK_ADDR	__pa(PAGE_OFFSET)
#endif
#ifndef MAX_MEMBLOCK_ADDR
#define MAX_MEMBLOCK_ADDR	((phys_addr_t)~0)
#endif

void __init __weak early_init_dt_add_memory_arch(u64 base, u64 size)
{
	const u64 phys_offset = MIN_MEMBLOCK_ADDR;

	if (size < PAGE_SIZE - (base & ~PAGE_MASK)) {
		pr_warn("Ignoring memory block 0x%llx - 0x%llx\n",
			base, base + size);
		return;
	}

	if (!PAGE_ALIGNED(base)) {
		size -= PAGE_SIZE - (base & ~PAGE_MASK);
		base = PAGE_ALIGN(base);
	}
	size &= PAGE_MASK;

	if (base > MAX_MEMBLOCK_ADDR) {
		pr_warn("Ignoring memory block 0x%llx - 0x%llx\n",
			base, base + size);
		return;
	}

	if (base + size - 1 > MAX_MEMBLOCK_ADDR) {
		pr_warn("Ignoring memory range 0x%llx - 0x%llx\n",
			((u64)MAX_MEMBLOCK_ADDR) + 1, base + size);
		size = MAX_MEMBLOCK_ADDR - base + 1;
	}

	if (base + size < phys_offset) {
		pr_warn("Ignoring memory block 0x%llx - 0x%llx\n",
			base, base + size);
		return;
	}
	if (base < phys_offset) {
		pr_warn("Ignoring memory range 0x%llx - 0x%llx\n",
			base, phys_offset);
		size -= phys_offset - base;
		base = phys_offset;
	}
	memblock_add(base, size);
}

static void * __init early_init_dt_alloc_memory_arch(u64 size, u64 align)
{
	void *ptr = memblock_alloc(size, align);

	if (!ptr)
		panic("%s: Failed to allocate %llu bytes align=0x%llx\n",
		      __func__, size, align);

	return ptr;
}

bool __init early_init_dt_verify(void *params)
{
	if (!params)
		return false;

	/* check device tree validity */
	if (fdt_check_header(params))
		return false;

	/* Setup flat device-tree pointer */
	initial_boot_params = params;
	of_fdt_crc32 = crc32_be(~0, initial_boot_params,
				fdt_totalsize(initial_boot_params));
	return true;
}


void __init early_init_dt_scan_nodes(void)
{
	int rc;

	/* Initialize {size,address}-cells info */
	early_init_dt_scan_root();

	/* Retrieve various information from the /chosen node */
	rc = early_init_dt_scan_chosen(boot_command_line);
	if (rc)
		pr_warn("No chosen node found, continuing without\n");

	/*
	 * CONFIG_CMDLINE is meant to be a default in case nothing else
	 * managed to set the command line, unless CONFIG_CMDLINE_FORCE
	 * is set in which case we override whatever was found earlier.
	 */
#ifdef CONFIG_CMDLINE
#if defined(CONFIG_CMDLINE_EXTEND)
	strlcat(boot_command_line, " ", COMMAND_LINE_SIZE);
	strlcat(boot_command_line, CONFIG_CMDLINE, COMMAND_LINE_SIZE);
#elif defined(CONFIG_CMDLINE_FORCE)
	strscpy(boot_command_line, CONFIG_CMDLINE, COMMAND_LINE_SIZE);
#else
	/* No arguments from boot loader, use kernel's cmdl */
	if (!boot_command_line[0])
		strscpy(boot_command_line, CONFIG_CMDLINE, COMMAND_LINE_SIZE);
#endif
#endif /* CONFIG_CMDLINE */

	pr_debug("Command line is: %s\n", boot_command_line);

	/* Setup memory, calling early_init_dt_add_memory_arch */
	early_init_dt_scan_memory();

	/* Handle linux,usable-memory-range property */
	early_init_dt_check_for_usable_mem_range();
}

bool __init early_init_dt_scan(void *params)
{
	bool status;

	status = early_init_dt_verify(params);
	if (!status)
		return false;

	early_init_dt_scan_nodes();
	return true;
}

/**
 * unflatten_device_tree - create tree of device_nodes from flat blob
 *
 * unflattens the device-tree passed by the firmware, creating the
 * tree of struct device_node. It also fills the "name" and "type"
 * pointers of the nodes so the normal device-tree walking functions
 * can be used.
 */
void __init unflatten_device_tree(void)
{
	__unflatten_device_tree(initial_boot_params, NULL, &of_root,
				early_init_dt_alloc_memory_arch, false);

	/* Get pointer to "/chosen" and "/aliases" nodes for use everywhere */
	of_alias_scan(early_init_dt_alloc_memory_arch);

	unittest_unflatten_overlay_base();
}

/**
 * unflatten_and_copy_device_tree - copy and create tree of device_nodes from flat blob
 *
 * Copies and unflattens the device-tree passed by the firmware, creating the
 * tree of struct device_node. It also fills the "name" and "type"
 * pointers of the nodes so the normal device-tree walking functions
 * can be used. This should only be used when the FDT memory has not been
 * reserved such is the case when the FDT is built-in to the kernel init
 * section. If the FDT memory is reserved already then unflatten_device_tree
 * should be used instead.
 */
void __init unflatten_and_copy_device_tree(void)
{
	int size;
	void *dt;

	if (!initial_boot_params) {
		pr_warn("No valid device tree found, continuing without\n");
		return;
	}

	size = fdt_totalsize(initial_boot_params);
	dt = early_init_dt_alloc_memory_arch(size,
					     roundup_pow_of_two(FDT_V17_SIZE));

	if (dt) {
		memcpy(dt, initial_boot_params, size);
		initial_boot_params = dt;
	}
	unflatten_device_tree();
}

#ifdef CONFIG_SYSFS
static ssize_t of_fdt_raw_read(struct file *filp, struct kobject *kobj,
			       struct bin_attribute *bin_attr,
			       char *buf, loff_t off, size_t count)
{
	memcpy(buf, initial_boot_params + off, count);
	return count;
}

static int __init of_fdt_raw_init(void)
{
	static struct bin_attribute of_fdt_raw_attr =
		__BIN_ATTR(fdt, S_IRUSR, of_fdt_raw_read, NULL, 0);

	if (!initial_boot_params)
		return 0;

	if (of_fdt_crc32 != crc32_be(~0, initial_boot_params,
				     fdt_totalsize(initial_boot_params))) {
		pr_warn("not creating '/sys/firmware/fdt': CRC check failed\n");
		return 0;
	}
	of_fdt_raw_attr.size = fdt_totalsize(initial_boot_params);
	return sysfs_create_bin_file(firmware_kobj, &of_fdt_raw_attr);
}
late_initcall(of_fdt_raw_init);
#endif

#endif /* CONFIG_OF_EARLY_FLATTREE */<|MERGE_RESOLUTION|>--- conflicted
+++ resolved
@@ -1188,19 +1188,6 @@
 	if (p != NULL && l > 0)
 		strscpy(cmdline, p, min(l, COMMAND_LINE_SIZE));
 
-<<<<<<< HEAD
-	rng_seed = of_get_flat_dt_prop(node, "rng-seed", &l);
-	if (rng_seed && l > 0) {
-		add_bootloader_randomness(rng_seed, l);
-
-		/* try to clear seed so it won't be found. */
-		fdt_nop_property(initial_boot_params, node, "rng-seed");
-
-		/* update CRC check value */
-		of_fdt_crc32 = crc32_be(~0, initial_boot_params,
-				fdt_totalsize(initial_boot_params));
-	}
-=======
 handle_cmdline:
 	/*
 	 * CONFIG_CMDLINE is meant to be a default in case nothing else
@@ -1221,7 +1208,6 @@
 #endif /* CONFIG_CMDLINE */
 
 	pr_debug("Command line is: %s\n", (char *)cmdline);
->>>>>>> 310bc395
 
 	return 0;
 }
@@ -1314,26 +1300,6 @@
 	rc = early_init_dt_scan_chosen(boot_command_line);
 	if (rc)
 		pr_warn("No chosen node found, continuing without\n");
-
-	/*
-	 * CONFIG_CMDLINE is meant to be a default in case nothing else
-	 * managed to set the command line, unless CONFIG_CMDLINE_FORCE
-	 * is set in which case we override whatever was found earlier.
-	 */
-#ifdef CONFIG_CMDLINE
-#if defined(CONFIG_CMDLINE_EXTEND)
-	strlcat(boot_command_line, " ", COMMAND_LINE_SIZE);
-	strlcat(boot_command_line, CONFIG_CMDLINE, COMMAND_LINE_SIZE);
-#elif defined(CONFIG_CMDLINE_FORCE)
-	strscpy(boot_command_line, CONFIG_CMDLINE, COMMAND_LINE_SIZE);
-#else
-	/* No arguments from boot loader, use kernel's cmdl */
-	if (!boot_command_line[0])
-		strscpy(boot_command_line, CONFIG_CMDLINE, COMMAND_LINE_SIZE);
-#endif
-#endif /* CONFIG_CMDLINE */
-
-	pr_debug("Command line is: %s\n", boot_command_line);
 
 	/* Setup memory, calling early_init_dt_add_memory_arch */
 	early_init_dt_scan_memory();
