--- conflicted
+++ resolved
@@ -149,11 +149,7 @@
 	do_overwritten();
 }
 
-<<<<<<< HEAD
-void lkdtm_WRITE_OPD(void)
-=======
 static void lkdtm_WRITE_OPD(void)
->>>>>>> 88084a3d
 {
 	size_t size = sizeof(func_desc_t);
 	void (*func)(void) = do_nothing;
@@ -170,11 +166,7 @@
 	func();
 }
 
-<<<<<<< HEAD
-void lkdtm_EXEC_DATA(void)
-=======
 static void lkdtm_EXEC_DATA(void)
->>>>>>> 88084a3d
 {
 	execute_location(data_area, CODE_WRITE);
 }
