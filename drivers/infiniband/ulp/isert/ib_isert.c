--- conflicted
+++ resolved
@@ -329,15 +329,8 @@
 	struct ib_device *ib_dev = device->ib_device;
 	int ret;
 
-<<<<<<< HEAD
-	dev_attr = &device->dev_attr;
-	ret = isert_query_device(device->ib_device, dev_attr);
-	if (ret)
-		goto out;
-=======
 	isert_dbg("devattr->max_sge: %d\n", ib_dev->attrs.max_sge);
 	isert_dbg("devattr->max_sge_rd: %d\n", ib_dev->attrs.max_sge_rd);
->>>>>>> 34356f64
 
 	/* asign function handlers */
 	if (ib_dev->attrs.device_cap_flags & IB_DEVICE_MEM_MGT_EXTENSIONS &&
