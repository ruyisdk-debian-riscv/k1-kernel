--- conflicted
+++ resolved
@@ -3338,11 +3338,7 @@
 	kfree(coredump.data);
 	*dump_len += sizeof(struct bnxt_coredump_record);
 	if (rc == -ENOBUFS)
-<<<<<<< HEAD
-		netdev_err(bp->dev, "Firmware returned large coredump buffer");
-=======
 		netdev_err(bp->dev, "Firmware returned large coredump buffer\n");
->>>>>>> 2c523b34
 	return rc;
 }
 
