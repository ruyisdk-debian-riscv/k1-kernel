/******************************************************************************
 *
 * This file is provided under a dual BSD/GPLv2 license.  When using or
 * redistributing this file, you may do so under either license.
 *
 * GPL LICENSE SUMMARY
 *
 * Copyright(c) 2012 - 2014 Intel Corporation. All rights reserved.
 * Copyright(c) 2013 - 2014 Intel Mobile Communications GmbH
 *
 * This program is free software; you can redistribute it and/or modify
 * it under the terms of version 2 of the GNU General Public License as
 * published by the Free Software Foundation.
 *
 * This program is distributed in the hope that it will be useful, but
 * WITHOUT ANY WARRANTY; without even the implied warranty of
 * MERCHANTABILITY or FITNESS FOR A PARTICULAR PURPOSE.  See the GNU
 * General Public License for more details.
 *
 * You should have received a copy of the GNU General Public License
 * along with this program; if not, write to the Free Software
 * Foundation, Inc., 51 Franklin Street, Fifth Floor, Boston, MA 02110,
 * USA
 *
 * The full GNU General Public License is included in this distribution
 * in the file called COPYING.
 *
 * Contact Information:
 *  Intel Linux Wireless <ilw@linux.intel.com>
 * Intel Corporation, 5200 N.E. Elam Young Parkway, Hillsboro, OR 97124-6497
 *
 * BSD LICENSE
 *
 * Copyright(c) 2012 - 2014 Intel Corporation. All rights reserved.
 * Copyright(c) 2013 - 2014 Intel Mobile Communications GmbH
 * All rights reserved.
 *
 * Redistribution and use in source and binary forms, with or without
 * modification, are permitted provided that the following conditions
 * are met:
 *
 *  * Redistributions of source code must retain the above copyright
 *    notice, this list of conditions and the following disclaimer.
 *  * Redistributions in binary form must reproduce the above copyright
 *    notice, this list of conditions and the following disclaimer in
 *    the documentation and/or other materials provided with the
 *    distribution.
 *  * Neither the name Intel Corporation nor the names of its
 *    contributors may be used to endorse or promote products derived
 *    from this software without specific prior written permission.
 *
 * THIS SOFTWARE IS PROVIDED BY THE COPYRIGHT HOLDERS AND CONTRIBUTORS
 * "AS IS" AND ANY EXPRESS OR IMPLIED WARRANTIES, INCLUDING, BUT NOT
 * LIMITED TO, THE IMPLIED WARRANTIES OF MERCHANTABILITY AND FITNESS FOR
 * A PARTICULAR PURPOSE ARE DISCLAIMED. IN NO EVENT SHALL THE COPYRIGHT
 * OWNER OR CONTRIBUTORS BE LIABLE FOR ANY DIRECT, INDIRECT, INCIDENTAL,
 * SPECIAL, EXEMPLARY, OR CONSEQUENTIAL DAMAGES (INCLUDING, BUT NOT
 * LIMITED TO, PROCUREMENT OF SUBSTITUTE GOODS OR SERVICES; LOSS OF USE,
 * DATA, OR PROFITS; OR BUSINESS INTERRUPTION) HOWEVER CAUSED AND ON ANY
 * THEORY OF LIABILITY, WHETHER IN CONTRACT, STRICT LIABILITY, OR TORT
 * (INCLUDING NEGLIGENCE OR OTHERWISE) ARISING IN ANY WAY OUT OF THE USE
 * OF THIS SOFTWARE, EVEN IF ADVISED OF THE POSSIBILITY OF SUCH DAMAGE.
 *
 *****************************************************************************/

#include <linux/etherdevice.h>
#include <net/mac80211.h>

#include "mvm.h"
#include "iwl-eeprom-parse.h"
#include "fw-api-scan.h"

#define IWL_PLCP_QUIET_THRESH 1
#define IWL_ACTIVE_QUIET_TIME 10
#define IWL_DENSE_EBS_SCAN_RATIO 5
#define IWL_SPARSE_EBS_SCAN_RATIO 1

struct iwl_mvm_scan_params {
	u32 max_out_time;
	u32 suspend_time;
	bool passive_fragmented;
	struct _dwell {
		u16 passive;
		u16 active;
		u16 fragmented;
	} dwell[IEEE80211_NUM_BANDS];
};

enum iwl_umac_scan_uid_type {
	IWL_UMAC_SCAN_UID_REG_SCAN	= BIT(0),
	IWL_UMAC_SCAN_UID_SCHED_SCAN	= BIT(1),
	IWL_UMAC_SCAN_UID_ALL		= IWL_UMAC_SCAN_UID_REG_SCAN |
					  IWL_UMAC_SCAN_UID_SCHED_SCAN,
};

static int iwl_umac_scan_stop(struct iwl_mvm *mvm,
			      enum iwl_umac_scan_uid_type type, bool notify);

static u8 iwl_mvm_scan_rx_ant(struct iwl_mvm *mvm)
{
	if (mvm->scan_rx_ant != ANT_NONE)
		return mvm->scan_rx_ant;
	return iwl_mvm_get_valid_rx_ant(mvm);
}

static inline __le16 iwl_mvm_scan_rx_chain(struct iwl_mvm *mvm)
{
	u16 rx_chain;
	u8 rx_ant;

	rx_ant = iwl_mvm_scan_rx_ant(mvm);
	rx_chain = rx_ant << PHY_RX_CHAIN_VALID_POS;
	rx_chain |= rx_ant << PHY_RX_CHAIN_FORCE_MIMO_SEL_POS;
	rx_chain |= rx_ant << PHY_RX_CHAIN_FORCE_SEL_POS;
	rx_chain |= 0x1 << PHY_RX_CHAIN_DRIVER_FORCE_POS;
	return cpu_to_le16(rx_chain);
}

static __le32 iwl_mvm_scan_rxon_flags(enum ieee80211_band band)
{
	if (band == IEEE80211_BAND_2GHZ)
		return cpu_to_le32(PHY_BAND_24);
	else
		return cpu_to_le32(PHY_BAND_5);
}

static inline __le32
iwl_mvm_scan_rate_n_flags(struct iwl_mvm *mvm, enum ieee80211_band band,
			  bool no_cck)
{
	u32 tx_ant;

	mvm->scan_last_antenna_idx =
		iwl_mvm_next_antenna(mvm, iwl_mvm_get_valid_tx_ant(mvm),
				     mvm->scan_last_antenna_idx);
	tx_ant = BIT(mvm->scan_last_antenna_idx) << RATE_MCS_ANT_POS;

	if (band == IEEE80211_BAND_2GHZ && !no_cck)
		return cpu_to_le32(IWL_RATE_1M_PLCP | RATE_MCS_CCK_MSK |
				   tx_ant);
	else
		return cpu_to_le32(IWL_RATE_6M_PLCP | tx_ant);
}

/*
 * We insert the SSIDs in an inverted order, because the FW will
 * invert it back. The most prioritized SSID, which is first in the
 * request list, is not copied here, but inserted directly to the probe
 * request.
 */
static void iwl_mvm_scan_fill_ssids(struct iwl_ssid_ie *cmd_ssid,
				    struct cfg80211_ssid *ssids,
				    int n_ssids, int first)
{
	int fw_idx, req_idx;

	for (req_idx = n_ssids - 1, fw_idx = 0; req_idx >= first;
	     req_idx--, fw_idx++) {
		cmd_ssid[fw_idx].id = WLAN_EID_SSID;
		cmd_ssid[fw_idx].len = ssids[req_idx].ssid_len;
		memcpy(cmd_ssid[fw_idx].ssid,
		       ssids[req_idx].ssid,
		       ssids[req_idx].ssid_len);
	}
}

/*
 * If req->n_ssids > 0, it means we should do an active scan.
 * In case of active scan w/o directed scan, we receive a zero-length SSID
 * just to notify that this scan is active and not passive.
 * In order to notify the FW of the number of SSIDs we wish to scan (including
 * the zero-length one), we need to set the corresponding bits in chan->type,
 * one for each SSID, and set the active bit (first). If the first SSID is
 * already included in the probe template, so we need to set only
 * req->n_ssids - 1 bits in addition to the first bit.
 */
static u16 iwl_mvm_get_active_dwell(struct iwl_mvm *mvm,
				    enum ieee80211_band band, int n_ssids)
{
	if (mvm->fw->ucode_capa.api[0] & IWL_UCODE_TLV_API_BASIC_DWELL)
		return 10;
	if (band == IEEE80211_BAND_2GHZ)
		return 20  + 3 * (n_ssids + 1);
	return 10  + 2 * (n_ssids + 1);
}

static u16 iwl_mvm_get_passive_dwell(struct iwl_mvm *mvm,
				     enum ieee80211_band band)
{
	if (mvm->fw->ucode_capa.api[0] & IWL_UCODE_TLV_API_BASIC_DWELL)
			return 110;
	return band == IEEE80211_BAND_2GHZ ? 100 + 20 : 100 + 10;
}

static void iwl_mvm_scan_condition_iterator(void *data, u8 *mac,
					    struct ieee80211_vif *vif)
{
	struct iwl_mvm_vif *mvmvif = iwl_mvm_vif_from_mac80211(vif);
	int *global_cnt = data;

	if (vif->type != NL80211_IFTYPE_P2P_DEVICE && mvmvif->phy_ctxt &&
	    mvmvif->phy_ctxt->id < MAX_PHYS)
		*global_cnt += 1;
}

static void iwl_mvm_scan_calc_params(struct iwl_mvm *mvm,
				     struct ieee80211_vif *vif,
				     int n_ssids, u32 flags,
				     struct iwl_mvm_scan_params *params)
{
	int global_cnt = 0;
	enum ieee80211_band band;
	u8 frag_passive_dwell = 0;

	ieee80211_iterate_active_interfaces_atomic(mvm->hw,
					    IEEE80211_IFACE_ITER_NORMAL,
					    iwl_mvm_scan_condition_iterator,
					    &global_cnt);

	if (!global_cnt)
		goto not_bound;

	params->suspend_time = 30;
	params->max_out_time = 120;

	if (iwl_mvm_low_latency(mvm)) {
		if (mvm->fw->ucode_capa.api[0] &
		    IWL_UCODE_TLV_API_FRAGMENTED_SCAN) {
			params->suspend_time = 105;
			/*
			 * If there is more than one active interface make
			 * passive scan more fragmented.
			 */
			frag_passive_dwell = 40;
			params->max_out_time = frag_passive_dwell;
		} else {
			params->suspend_time = 120;
			params->max_out_time = 120;
		}
	}

	if (frag_passive_dwell && (mvm->fw->ucode_capa.api[0] &
				   IWL_UCODE_TLV_API_FRAGMENTED_SCAN)) {
		/*
		 * P2P device scan should not be fragmented to avoid negative
		 * impact on P2P device discovery. Configure max_out_time to be
		 * equal to dwell time on passive channel. Take a longest
		 * possible value, one that corresponds to 2GHz band
		 */
		if (vif->type == NL80211_IFTYPE_P2P_DEVICE) {
			u32 passive_dwell =
				iwl_mvm_get_passive_dwell(mvm,
							  IEEE80211_BAND_2GHZ);
			params->max_out_time = passive_dwell;
		} else {
			params->passive_fragmented = true;
		}
	}

	if (flags & NL80211_SCAN_FLAG_LOW_PRIORITY)
		params->max_out_time = 200;

not_bound:

	for (band = IEEE80211_BAND_2GHZ; band < IEEE80211_NUM_BANDS; band++) {
		if (params->passive_fragmented)
			params->dwell[band].fragmented = frag_passive_dwell;

		params->dwell[band].passive = iwl_mvm_get_passive_dwell(mvm,
									band);
		params->dwell[band].active = iwl_mvm_get_active_dwell(mvm, band,
								      n_ssids);
	}
}

static inline bool iwl_mvm_rrm_scan_needed(struct iwl_mvm *mvm)
{
	/* require rrm scan whenever the fw supports it */
	return mvm->fw->ucode_capa.capa[0] &
	       IWL_UCODE_TLV_CAPA_DS_PARAM_SET_IE_SUPPORT;
}

static int iwl_mvm_max_scan_ie_fw_cmd_room(struct iwl_mvm *mvm,
					   bool is_sched_scan)
{
	int max_probe_len;

	max_probe_len = SCAN_OFFLOAD_PROBE_REQ_SIZE;

	/* we create the 802.11 header and SSID element */
	max_probe_len -= 24 + 2;

	/* DS parameter set element is added on 2.4GHZ band if required */
	if (iwl_mvm_rrm_scan_needed(mvm))
		max_probe_len -= 3;

	return max_probe_len;
}

int iwl_mvm_max_scan_ie_len(struct iwl_mvm *mvm, bool is_sched_scan)
{
	int max_ie_len = iwl_mvm_max_scan_ie_fw_cmd_room(mvm, is_sched_scan);

	/* TODO: [BUG] This function should return the maximum allowed size of
	 * scan IEs, however the LMAC scan api contains both 2GHZ and 5GHZ IEs
	 * in the same command. So the correct implementation of this function
	 * is just iwl_mvm_max_scan_ie_fw_cmd_room() / 2. Currently the scan
	 * command has only 512 bytes and it would leave us with about 240
	 * bytes for scan IEs, which is clearly not enough. So meanwhile
	 * we will report an incorrect value. This may result in a failure to
	 * issue a scan in unified_scan_lmac and unified_sched_scan_lmac
	 * functions with -ENOBUFS, if a large enough probe will be provided.
	 */
	return max_ie_len;
}

int iwl_mvm_rx_scan_offload_iter_complete_notif(struct iwl_mvm *mvm,
						struct iwl_rx_cmd_buffer *rxb,
						struct iwl_device_cmd *cmd)
{
	struct iwl_rx_packet *pkt = rxb_addr(rxb);
	struct iwl_scan_complete_notif *notif = (void *)pkt->data;

	IWL_DEBUG_SCAN(mvm,
		       "Scan offload iteration complete: status=0x%x scanned channels=%d\n",
		       notif->status, notif->scanned_channels);
	return 0;
}

int iwl_mvm_rx_scan_offload_results(struct iwl_mvm *mvm,
				    struct iwl_rx_cmd_buffer *rxb,
				    struct iwl_device_cmd *cmd)
{
	IWL_DEBUG_SCAN(mvm, "Scheduled scan results\n");
	ieee80211_sched_scan_results(mvm->hw);

	return 0;
}

int iwl_mvm_rx_scan_offload_complete_notif(struct iwl_mvm *mvm,
					   struct iwl_rx_cmd_buffer *rxb,
					   struct iwl_device_cmd *cmd)
{
	struct iwl_rx_packet *pkt = rxb_addr(rxb);
	struct iwl_periodic_scan_complete *scan_notif;
<<<<<<< HEAD

	scan_notif = (void *)pkt->data;

=======

	scan_notif = (void *)pkt->data;

>>>>>>> 31755207
	/* scan status must be locked for proper checking */
	lockdep_assert_held(&mvm->mutex);

	IWL_DEBUG_SCAN(mvm,
		       "%s completed, status %s, EBS status %s\n",
		       mvm->scan_status == IWL_MVM_SCAN_SCHED ?
				"Scheduled scan" : "Scan",
		       scan_notif->status == IWL_SCAN_OFFLOAD_COMPLETED ?
				"completed" : "aborted",
		       scan_notif->ebs_status == IWL_SCAN_EBS_SUCCESS ?
				"success" : "failed");


	/* only call mac80211 completion if the stop was initiated by FW */
	if (mvm->scan_status == IWL_MVM_SCAN_SCHED) {
		mvm->scan_status = IWL_MVM_SCAN_NONE;
		ieee80211_sched_scan_stopped(mvm->hw);
	} else if (mvm->scan_status == IWL_MVM_SCAN_OS) {
		mvm->scan_status = IWL_MVM_SCAN_NONE;
		ieee80211_scan_completed(mvm->hw,
				scan_notif->status == IWL_SCAN_OFFLOAD_ABORTED);
		iwl_mvm_unref(mvm, IWL_MVM_REF_SCAN);
	}

	if (scan_notif->ebs_status)
		mvm->last_ebs_successful = false;

	return 0;
}

static int iwl_ssid_exist(u8 *ssid, u8 ssid_len, struct iwl_ssid_ie *ssid_list)
{
	int i;

	for (i = 0; i < PROBE_OPTION_MAX; i++) {
		if (!ssid_list[i].len)
			break;
		if (ssid_list[i].len == ssid_len &&
		    !memcmp(ssid_list->ssid, ssid, ssid_len))
			return i;
	}
	return -1;
}

static void iwl_scan_offload_build_ssid(struct cfg80211_sched_scan_request *req,
					struct iwl_ssid_ie *direct_scan,
					u32 *ssid_bitmap, bool basic_ssid)
{
	int i, j;
	int index;

	/*
	 * copy SSIDs from match list.
	 * iwl_config_sched_scan_profiles() uses the order of these ssids to
	 * config match list.
	 */
	for (i = 0; i < req->n_match_sets && i < PROBE_OPTION_MAX; i++) {
		/* skip empty SSID matchsets */
		if (!req->match_sets[i].ssid.ssid_len)
			continue;
		direct_scan[i].id = WLAN_EID_SSID;
		direct_scan[i].len = req->match_sets[i].ssid.ssid_len;
		memcpy(direct_scan[i].ssid, req->match_sets[i].ssid.ssid,
		       direct_scan[i].len);
	}

	/* add SSIDs from scan SSID list */
	*ssid_bitmap = 0;
	for (j = 0; j < req->n_ssids && i < PROBE_OPTION_MAX; j++) {
		index = iwl_ssid_exist(req->ssids[j].ssid,
				       req->ssids[j].ssid_len,
				       direct_scan);
		if (index < 0) {
			if (!req->ssids[j].ssid_len && basic_ssid)
				continue;
			direct_scan[i].id = WLAN_EID_SSID;
			direct_scan[i].len = req->ssids[j].ssid_len;
			memcpy(direct_scan[i].ssid, req->ssids[j].ssid,
			       direct_scan[i].len);
			*ssid_bitmap |= BIT(i + 1);
			i++;
		} else {
			*ssid_bitmap |= BIT(index + 1);
		}
	}
}

int iwl_mvm_config_sched_scan_profiles(struct iwl_mvm *mvm,
				       struct cfg80211_sched_scan_request *req)
{
	struct iwl_scan_offload_profile *profile;
	struct iwl_scan_offload_profile_cfg *profile_cfg;
	struct iwl_scan_offload_blacklist *blacklist;
	struct iwl_host_cmd cmd = {
		.id = SCAN_OFFLOAD_UPDATE_PROFILES_CMD,
		.len[1] = sizeof(*profile_cfg),
		.dataflags[0] = IWL_HCMD_DFL_NOCOPY,
		.dataflags[1] = IWL_HCMD_DFL_NOCOPY,
	};
	int blacklist_len;
	int i;
	int ret;

	if (WARN_ON(req->n_match_sets > IWL_SCAN_MAX_PROFILES))
			return -EIO;

	if (mvm->fw->ucode_capa.flags & IWL_UCODE_TLV_FLAGS_SHORT_BL)
		blacklist_len = IWL_SCAN_SHORT_BLACKLIST_LEN;
	else
		blacklist_len = IWL_SCAN_MAX_BLACKLIST_LEN;

	blacklist = kzalloc(sizeof(*blacklist) * blacklist_len, GFP_KERNEL);
	if (!blacklist)
		return -ENOMEM;

	profile_cfg = kzalloc(sizeof(*profile_cfg), GFP_KERNEL);
	if (!profile_cfg) {
		ret = -ENOMEM;
		goto free_blacklist;
	}

	cmd.data[0] = blacklist;
	cmd.len[0] = sizeof(*blacklist) * blacklist_len;
	cmd.data[1] = profile_cfg;

	/* No blacklist configuration */

	profile_cfg->num_profiles = req->n_match_sets;
	profile_cfg->active_clients = SCAN_CLIENT_SCHED_SCAN;
	profile_cfg->pass_match = SCAN_CLIENT_SCHED_SCAN;
	profile_cfg->match_notify = SCAN_CLIENT_SCHED_SCAN;
	if (!req->n_match_sets || !req->match_sets[0].ssid.ssid_len)
		profile_cfg->any_beacon_notify = SCAN_CLIENT_SCHED_SCAN;

	for (i = 0; i < req->n_match_sets; i++) {
		profile = &profile_cfg->profiles[i];
		profile->ssid_index = i;
		/* Support any cipher and auth algorithm */
		profile->unicast_cipher = 0xff;
		profile->auth_alg = 0xff;
		profile->network_type = IWL_NETWORK_TYPE_ANY;
		profile->band_selection = IWL_SCAN_OFFLOAD_SELECT_ANY;
		profile->client_bitmap = SCAN_CLIENT_SCHED_SCAN;
	}

	IWL_DEBUG_SCAN(mvm, "Sending scheduled scan profile config\n");

	ret = iwl_mvm_send_cmd(mvm, &cmd);
	kfree(profile_cfg);
free_blacklist:
	kfree(blacklist);

	return ret;
}

static bool iwl_mvm_scan_pass_all(struct iwl_mvm *mvm,
				  struct cfg80211_sched_scan_request *req)
{
	if (req->n_match_sets && req->match_sets[0].ssid.ssid_len) {
		IWL_DEBUG_SCAN(mvm,
			       "Sending scheduled scan with filtering, n_match_sets %d\n",
			       req->n_match_sets);
		return false;
	}

	IWL_DEBUG_SCAN(mvm, "Sending Scheduled scan without filtering\n");
	return true;
}

int iwl_mvm_scan_offload_start(struct iwl_mvm *mvm,
			       struct ieee80211_vif *vif,
			       struct cfg80211_sched_scan_request *req,
			       struct ieee80211_scan_ies *ies)
{
	int ret;

	if (mvm->fw->ucode_capa.capa[0] & IWL_UCODE_TLV_CAPA_UMAC_SCAN) {
		ret = iwl_mvm_config_sched_scan_profiles(mvm, req);
		if (ret)
			return ret;
		ret = iwl_mvm_sched_scan_umac(mvm, vif, req, ies);
	} else {
		mvm->scan_status = IWL_MVM_SCAN_SCHED;
		ret = iwl_mvm_config_sched_scan_profiles(mvm, req);
		if (ret)
			return ret;
		ret = iwl_mvm_unified_sched_scan_lmac(mvm, vif, req, ies);
	}

	return ret;
}

static int iwl_mvm_send_scan_offload_abort(struct iwl_mvm *mvm)
{
	int ret;
	struct iwl_host_cmd cmd = {
		.id = SCAN_OFFLOAD_ABORT_CMD,
	};
	u32 status;

	/* Exit instantly with error when device is not ready
	 * to receive scan abort command or it does not perform
	 * scheduled scan currently */
	if (mvm->scan_status == IWL_MVM_SCAN_NONE)
		return -EIO;

	ret = iwl_mvm_send_cmd_status(mvm, &cmd, &status);
	if (ret)
		return ret;

	if (status != CAN_ABORT_STATUS) {
		/*
		 * The scan abort will return 1 for success or
		 * 2 for "failure".  A failure condition can be
		 * due to simply not being in an active scan which
		 * can occur if we send the scan abort before the
		 * microcode has notified us that a scan is completed.
		 */
		IWL_DEBUG_SCAN(mvm, "SCAN OFFLOAD ABORT ret %d.\n", status);
		ret = -ENOENT;
	}

	return ret;
}

int iwl_mvm_scan_offload_stop(struct iwl_mvm *mvm, bool notify)
{
	int ret;
	struct iwl_notification_wait wait_scan_done;
	static const u8 scan_done_notif[] = { SCAN_OFFLOAD_COMPLETE, };
	bool sched = mvm->scan_status == IWL_MVM_SCAN_SCHED;

	lockdep_assert_held(&mvm->mutex);

	if (mvm->fw->ucode_capa.capa[0] & IWL_UCODE_TLV_CAPA_UMAC_SCAN)
		return iwl_umac_scan_stop(mvm, IWL_UMAC_SCAN_UID_SCHED_SCAN,
					  notify);

	if (mvm->scan_status == IWL_MVM_SCAN_NONE)
		return 0;

	if (iwl_mvm_is_radio_killed(mvm)) {
		ret = 0;
		goto out;
	}

	iwl_init_notification_wait(&mvm->notif_wait, &wait_scan_done,
				   scan_done_notif,
				   ARRAY_SIZE(scan_done_notif),
				   NULL, NULL);

	ret = iwl_mvm_send_scan_offload_abort(mvm);
	if (ret) {
		IWL_DEBUG_SCAN(mvm, "Send stop %sscan failed %d\n",
			       sched ? "offloaded " : "", ret);
		iwl_remove_notification(&mvm->notif_wait, &wait_scan_done);
		goto out;
	}

	IWL_DEBUG_SCAN(mvm, "Successfully sent stop %sscan\n",
		       sched ? "offloaded " : "");

	ret = iwl_wait_notification(&mvm->notif_wait, &wait_scan_done, 1 * HZ);
out:
	/*
	 * Clear the scan status so the next scan requests will succeed. This
	 * also ensures the Rx handler doesn't do anything, as the scan was
	 * stopped from above. Since the rx handler won't do anything now,
	 * we have to release the scan reference here.
	 */
	if (mvm->scan_status == IWL_MVM_SCAN_OS)
		iwl_mvm_unref(mvm, IWL_MVM_REF_SCAN);

	mvm->scan_status = IWL_MVM_SCAN_NONE;

	if (notify) {
		if (sched)
			ieee80211_sched_scan_stopped(mvm->hw);
		else
			ieee80211_scan_completed(mvm->hw, true);
	}

	return ret;
}

static void iwl_mvm_unified_scan_fill_tx_cmd(struct iwl_mvm *mvm,
					     struct iwl_scan_req_tx_cmd *tx_cmd,
					     bool no_cck)
{
	tx_cmd[0].tx_flags = cpu_to_le32(TX_CMD_FLG_SEQ_CTL |
					 TX_CMD_FLG_BT_DIS);
	tx_cmd[0].rate_n_flags = iwl_mvm_scan_rate_n_flags(mvm,
							   IEEE80211_BAND_2GHZ,
							   no_cck);
	tx_cmd[0].sta_id = mvm->aux_sta.sta_id;

	tx_cmd[1].tx_flags = cpu_to_le32(TX_CMD_FLG_SEQ_CTL |
					 TX_CMD_FLG_BT_DIS);
	tx_cmd[1].rate_n_flags = iwl_mvm_scan_rate_n_flags(mvm,
							   IEEE80211_BAND_5GHZ,
							   no_cck);
	tx_cmd[1].sta_id = mvm->aux_sta.sta_id;
}

static void
iwl_mvm_lmac_scan_cfg_channels(struct iwl_mvm *mvm,
			       struct ieee80211_channel **channels,
			       int n_channels, u32 ssid_bitmap,
			       struct iwl_scan_req_unified_lmac *cmd)
{
	struct iwl_scan_channel_cfg_lmac *channel_cfg = (void *)&cmd->data;
	int i;

	for (i = 0; i < n_channels; i++) {
		channel_cfg[i].channel_num =
			cpu_to_le16(channels[i]->hw_value);
		channel_cfg[i].iter_count = cpu_to_le16(1);
		channel_cfg[i].iter_interval = 0;
		channel_cfg[i].flags =
			cpu_to_le32(IWL_UNIFIED_SCAN_CHANNEL_PARTIAL |
				    ssid_bitmap);
	}
}

static u8 *iwl_mvm_copy_and_insert_ds_elem(struct iwl_mvm *mvm, const u8 *ies,
					   size_t len, u8 *const pos)
{
	static const u8 before_ds_params[] = {
			WLAN_EID_SSID,
			WLAN_EID_SUPP_RATES,
			WLAN_EID_REQUEST,
			WLAN_EID_EXT_SUPP_RATES,
	};
	size_t offs;
	u8 *newpos = pos;

	if (!iwl_mvm_rrm_scan_needed(mvm)) {
		memcpy(newpos, ies, len);
		return newpos + len;
	}

	offs = ieee80211_ie_split(ies, len,
				  before_ds_params,
				  ARRAY_SIZE(before_ds_params),
				  0);

	memcpy(newpos, ies, offs);
	newpos += offs;

	/* Add a placeholder for DS Parameter Set element */
	*newpos++ = WLAN_EID_DS_PARAMS;
	*newpos++ = 1;
	*newpos++ = 0;

	memcpy(newpos, ies + offs, len - offs);
	newpos += len - offs;

	return newpos;
}

static void
iwl_mvm_build_unified_scan_probe(struct iwl_mvm *mvm, struct ieee80211_vif *vif,
				 struct ieee80211_scan_ies *ies,
				 struct iwl_scan_probe_req *preq,
				 const u8 *mac_addr, const u8 *mac_addr_mask)
{
	struct ieee80211_mgmt *frame = (struct ieee80211_mgmt *)preq->buf;
	u8 *pos, *newpos;

	/*
	 * Unfortunately, right now the offload scan doesn't support randomising
	 * within the firmware, so until the firmware API is ready we implement
	 * it in the driver. This means that the scan iterations won't really be
	 * random, only when it's restarted, but at least that helps a bit.
	 */
	if (mac_addr)
		get_random_mask_addr(frame->sa, mac_addr, mac_addr_mask);
	else
		memcpy(frame->sa, vif->addr, ETH_ALEN);

	frame->frame_control = cpu_to_le16(IEEE80211_STYPE_PROBE_REQ);
	eth_broadcast_addr(frame->da);
	eth_broadcast_addr(frame->bssid);
	frame->seq_ctrl = 0;

	pos = frame->u.probe_req.variable;
	*pos++ = WLAN_EID_SSID;
	*pos++ = 0;

	preq->mac_header.offset = 0;
	preq->mac_header.len = cpu_to_le16(24 + 2);

	/* Insert ds parameter set element on 2.4 GHz band */
	newpos = iwl_mvm_copy_and_insert_ds_elem(mvm,
						 ies->ies[IEEE80211_BAND_2GHZ],
						 ies->len[IEEE80211_BAND_2GHZ],
						 pos);
	preq->band_data[0].offset = cpu_to_le16(pos - preq->buf);
	preq->band_data[0].len = cpu_to_le16(newpos - pos);
	pos = newpos;

	memcpy(pos, ies->ies[IEEE80211_BAND_5GHZ],
	       ies->len[IEEE80211_BAND_5GHZ]);
	preq->band_data[1].offset = cpu_to_le16(pos - preq->buf);
	preq->band_data[1].len = cpu_to_le16(ies->len[IEEE80211_BAND_5GHZ]);
	pos += ies->len[IEEE80211_BAND_5GHZ];

	memcpy(pos, ies->common_ies, ies->common_ie_len);
	preq->common_data.offset = cpu_to_le16(pos - preq->buf);
	preq->common_data.len = cpu_to_le16(ies->common_ie_len);
}

static void
iwl_mvm_build_generic_unified_scan_cmd(struct iwl_mvm *mvm,
				       struct iwl_scan_req_unified_lmac *cmd,
				       struct iwl_mvm_scan_params *params)
{
	memset(cmd, 0, ksize(cmd));
	cmd->active_dwell = params->dwell[IEEE80211_BAND_2GHZ].active;
	cmd->passive_dwell = params->dwell[IEEE80211_BAND_2GHZ].passive;
	if (params->passive_fragmented)
		cmd->fragmented_dwell =
				params->dwell[IEEE80211_BAND_2GHZ].fragmented;
	cmd->rx_chain_select = iwl_mvm_scan_rx_chain(mvm);
	cmd->max_out_time = cpu_to_le32(params->max_out_time);
	cmd->suspend_time = cpu_to_le32(params->suspend_time);
	cmd->scan_prio = cpu_to_le32(IWL_SCAN_PRIORITY_HIGH);
	cmd->iter_num = cpu_to_le32(1);

	if (iwl_mvm_rrm_scan_needed(mvm))
		cmd->scan_flags |=
			cpu_to_le32(IWL_MVM_LMAC_SCAN_FLAGS_RRM_ENABLED);
}

int iwl_mvm_unified_scan_lmac(struct iwl_mvm *mvm,
			      struct ieee80211_vif *vif,
			      struct ieee80211_scan_request *req)
{
	struct iwl_host_cmd hcmd = {
		.id = SCAN_OFFLOAD_REQUEST_CMD,
		.len = { sizeof(struct iwl_scan_req_unified_lmac) +
			 sizeof(struct iwl_scan_channel_cfg_lmac) *
				mvm->fw->ucode_capa.n_scan_channels +
			 sizeof(struct iwl_scan_probe_req), },
		.data = { mvm->scan_cmd, },
		.dataflags = { IWL_HCMD_DFL_NOCOPY, },
	};
	struct iwl_scan_req_unified_lmac *cmd = mvm->scan_cmd;
	struct iwl_scan_probe_req *preq;
	struct iwl_mvm_scan_params params = {};
	u32 flags;
	u32 ssid_bitmap = 0;
	int ret, i;

	lockdep_assert_held(&mvm->mutex);

	/* we should have failed registration if scan_cmd was NULL */
	if (WARN_ON(mvm->scan_cmd == NULL))
		return -ENOMEM;

	if (req->req.n_ssids > PROBE_OPTION_MAX ||
	    req->ies.common_ie_len + req->ies.len[NL80211_BAND_2GHZ] +
	    req->ies.len[NL80211_BAND_5GHZ] >
		iwl_mvm_max_scan_ie_fw_cmd_room(mvm, false) ||
	    req->req.n_channels > mvm->fw->ucode_capa.n_scan_channels)
		return -ENOBUFS;

	mvm->scan_status = IWL_MVM_SCAN_OS;

	iwl_mvm_scan_calc_params(mvm, vif, req->req.n_ssids, req->req.flags,
				 &params);

	iwl_mvm_build_generic_unified_scan_cmd(mvm, cmd, &params);

	cmd->n_channels = (u8)req->req.n_channels;

	flags = IWL_MVM_LMAC_SCAN_FLAG_PASS_ALL;

	if (req->req.n_ssids == 1 && req->req.ssids[0].ssid_len != 0)
		flags |= IWL_MVM_LMAC_SCAN_FLAG_PRE_CONNECTION;

	if (params.passive_fragmented)
		flags |= IWL_MVM_LMAC_SCAN_FLAG_FRAGMENTED;

	if (req->req.n_ssids == 0)
		flags |= IWL_MVM_LMAC_SCAN_FLAG_PASSIVE;

	cmd->scan_flags |= cpu_to_le32(flags);

	cmd->flags = iwl_mvm_scan_rxon_flags(req->req.channels[0]->band);
	cmd->filter_flags = cpu_to_le32(MAC_FILTER_ACCEPT_GRP |
					MAC_FILTER_IN_BEACON);
	iwl_mvm_unified_scan_fill_tx_cmd(mvm, cmd->tx_cmd, req->req.no_cck);
	iwl_mvm_scan_fill_ssids(cmd->direct_scan, req->req.ssids,
				req->req.n_ssids, 0);

	cmd->schedule[0].delay = 0;
	cmd->schedule[0].iterations = 1;
	cmd->schedule[0].full_scan_mul = 0;
	cmd->schedule[1].delay = 0;
	cmd->schedule[1].iterations = 0;
	cmd->schedule[1].full_scan_mul = 0;

	if (mvm->fw->ucode_capa.api[0] & IWL_UCODE_TLV_API_SINGLE_SCAN_EBS &&
	    mvm->last_ebs_successful) {
		cmd->channel_opt[0].flags =
			cpu_to_le16(IWL_SCAN_CHANNEL_FLAG_EBS |
				    IWL_SCAN_CHANNEL_FLAG_EBS_ACCURATE |
				    IWL_SCAN_CHANNEL_FLAG_CACHE_ADD);
		cmd->channel_opt[0].non_ebs_ratio =
			cpu_to_le16(IWL_DENSE_EBS_SCAN_RATIO);
		cmd->channel_opt[1].flags =
			cpu_to_le16(IWL_SCAN_CHANNEL_FLAG_EBS |
				    IWL_SCAN_CHANNEL_FLAG_EBS_ACCURATE |
				    IWL_SCAN_CHANNEL_FLAG_CACHE_ADD);
		cmd->channel_opt[1].non_ebs_ratio =
			cpu_to_le16(IWL_SPARSE_EBS_SCAN_RATIO);
	}

	for (i = 1; i <= req->req.n_ssids; i++)
		ssid_bitmap |= BIT(i);

	iwl_mvm_lmac_scan_cfg_channels(mvm, req->req.channels,
				       req->req.n_channels, ssid_bitmap,
				       cmd);

	preq = (void *)(cmd->data + sizeof(struct iwl_scan_channel_cfg_lmac) *
			mvm->fw->ucode_capa.n_scan_channels);

	iwl_mvm_build_unified_scan_probe(mvm, vif, &req->ies, preq,
		req->req.flags & NL80211_SCAN_FLAG_RANDOM_ADDR ?
			req->req.mac_addr : NULL,
		req->req.mac_addr_mask);

	ret = iwl_mvm_send_cmd(mvm, &hcmd);
	if (!ret) {
		IWL_DEBUG_SCAN(mvm, "Scan request was sent successfully\n");
	} else {
		/*
		 * If the scan failed, it usually means that the FW was unable
		 * to allocate the time events. Warn on it, but maybe we
		 * should try to send the command again with different params.
		 */
		IWL_ERR(mvm, "Scan failed! ret %d\n", ret);
		mvm->scan_status = IWL_MVM_SCAN_NONE;
		ret = -EIO;
	}
	return ret;
}

int iwl_mvm_unified_sched_scan_lmac(struct iwl_mvm *mvm,
				    struct ieee80211_vif *vif,
				    struct cfg80211_sched_scan_request *req,
				    struct ieee80211_scan_ies *ies)
{
	struct iwl_host_cmd hcmd = {
		.id = SCAN_OFFLOAD_REQUEST_CMD,
		.len = { sizeof(struct iwl_scan_req_unified_lmac) +
			 sizeof(struct iwl_scan_channel_cfg_lmac) *
				mvm->fw->ucode_capa.n_scan_channels +
			 sizeof(struct iwl_scan_probe_req), },
		.data = { mvm->scan_cmd, },
		.dataflags = { IWL_HCMD_DFL_NOCOPY, },
	};
	struct iwl_scan_req_unified_lmac *cmd = mvm->scan_cmd;
	struct iwl_scan_probe_req *preq;
	struct iwl_mvm_scan_params params = {};
	int ret;
	u32 flags = 0, ssid_bitmap = 0;

	lockdep_assert_held(&mvm->mutex);

	/* we should have failed registration if scan_cmd was NULL */
	if (WARN_ON(mvm->scan_cmd == NULL))
		return -ENOMEM;

	if (req->n_ssids > PROBE_OPTION_MAX ||
	    ies->common_ie_len + ies->len[NL80211_BAND_2GHZ] +
	    ies->len[NL80211_BAND_5GHZ] >
		iwl_mvm_max_scan_ie_fw_cmd_room(mvm, true) ||
	    req->n_channels > mvm->fw->ucode_capa.n_scan_channels)
		return -ENOBUFS;

	iwl_mvm_scan_calc_params(mvm, vif, req->n_ssids, 0, &params);

	iwl_mvm_build_generic_unified_scan_cmd(mvm, cmd, &params);

	cmd->n_channels = (u8)req->n_channels;

	cmd->delay = cpu_to_le32(req->delay);

	if (iwl_mvm_scan_pass_all(mvm, req))
		flags |= IWL_MVM_LMAC_SCAN_FLAG_PASS_ALL;
	else
		flags |= IWL_MVM_LMAC_SCAN_FLAG_MATCH;

	if (req->n_ssids == 1 && req->ssids[0].ssid_len != 0)
		flags |= IWL_MVM_LMAC_SCAN_FLAG_PRE_CONNECTION;

	if (params.passive_fragmented)
		flags |= IWL_MVM_LMAC_SCAN_FLAG_FRAGMENTED;

	if (req->n_ssids == 0)
		flags |= IWL_MVM_LMAC_SCAN_FLAG_PASSIVE;

#ifdef CONFIG_IWLWIFI_DEBUGFS
	if (mvm->scan_iter_notif_enabled)
		flags |= IWL_MVM_LMAC_SCAN_FLAG_ITER_COMPLETE;
#endif

	cmd->scan_flags |= cpu_to_le32(flags);

	cmd->flags = iwl_mvm_scan_rxon_flags(req->channels[0]->band);
	cmd->filter_flags = cpu_to_le32(MAC_FILTER_ACCEPT_GRP |
					MAC_FILTER_IN_BEACON);
	iwl_mvm_unified_scan_fill_tx_cmd(mvm, cmd->tx_cmd, false);
	iwl_scan_offload_build_ssid(req, cmd->direct_scan, &ssid_bitmap, false);

	cmd->schedule[0].delay = cpu_to_le16(req->interval / MSEC_PER_SEC);
	cmd->schedule[0].iterations = IWL_FAST_SCHED_SCAN_ITERATIONS;
	cmd->schedule[0].full_scan_mul = 1;

	cmd->schedule[1].delay = cpu_to_le16(req->interval / MSEC_PER_SEC);
	cmd->schedule[1].iterations = 0xff;
	cmd->schedule[1].full_scan_mul = IWL_FULL_SCAN_MULTIPLIER;

	if (mvm->fw->ucode_capa.flags & IWL_UCODE_TLV_FLAGS_EBS_SUPPORT &&
	    mvm->last_ebs_successful) {
		cmd->channel_opt[0].flags =
			cpu_to_le16(IWL_SCAN_CHANNEL_FLAG_EBS |
				    IWL_SCAN_CHANNEL_FLAG_EBS_ACCURATE |
				    IWL_SCAN_CHANNEL_FLAG_CACHE_ADD);
		cmd->channel_opt[0].non_ebs_ratio =
			cpu_to_le16(IWL_DENSE_EBS_SCAN_RATIO);
		cmd->channel_opt[1].flags =
			cpu_to_le16(IWL_SCAN_CHANNEL_FLAG_EBS |
				    IWL_SCAN_CHANNEL_FLAG_EBS_ACCURATE |
				    IWL_SCAN_CHANNEL_FLAG_CACHE_ADD);
		cmd->channel_opt[1].non_ebs_ratio =
			cpu_to_le16(IWL_SPARSE_EBS_SCAN_RATIO);
	}

	iwl_mvm_lmac_scan_cfg_channels(mvm, req->channels, req->n_channels,
				       ssid_bitmap, cmd);

	preq = (void *)(cmd->data + sizeof(struct iwl_scan_channel_cfg_lmac) *
			mvm->fw->ucode_capa.n_scan_channels);

	iwl_mvm_build_unified_scan_probe(mvm, vif, ies, preq,
		req->flags & NL80211_SCAN_FLAG_RANDOM_ADDR ?
			req->mac_addr : NULL,
		req->mac_addr_mask);

	ret = iwl_mvm_send_cmd(mvm, &hcmd);
	if (!ret) {
		IWL_DEBUG_SCAN(mvm,
			       "Sched scan request was sent successfully\n");
	} else {
		/*
		 * If the scan failed, it usually means that the FW was unable
		 * to allocate the time events. Warn on it, but maybe we
		 * should try to send the command again with different params.
		 */
		IWL_ERR(mvm, "Sched scan failed! ret %d\n", ret);
		mvm->scan_status = IWL_MVM_SCAN_NONE;
		ret = -EIO;
	}
	return ret;
}


int iwl_mvm_cancel_scan(struct iwl_mvm *mvm)
{
	if (mvm->fw->ucode_capa.capa[0] & IWL_UCODE_TLV_CAPA_UMAC_SCAN)
		return iwl_umac_scan_stop(mvm, IWL_UMAC_SCAN_UID_REG_SCAN,
					  true);

	if (mvm->scan_status == IWL_MVM_SCAN_NONE)
		return 0;

	if (iwl_mvm_is_radio_killed(mvm)) {
		ieee80211_scan_completed(mvm->hw, true);
		iwl_mvm_unref(mvm, IWL_MVM_REF_SCAN);
		mvm->scan_status = IWL_MVM_SCAN_NONE;
		return 0;
	}

	return iwl_mvm_scan_offload_stop(mvm, true);
}

/* UMAC scan API */

struct iwl_umac_scan_done {
	struct iwl_mvm *mvm;
	enum iwl_umac_scan_uid_type type;
};

static int rate_to_scan_rate_flag(unsigned int rate)
{
	static const int rate_to_scan_rate[IWL_RATE_COUNT] = {
		[IWL_RATE_1M_INDEX]	= SCAN_CONFIG_RATE_1M,
		[IWL_RATE_2M_INDEX]	= SCAN_CONFIG_RATE_2M,
		[IWL_RATE_5M_INDEX]	= SCAN_CONFIG_RATE_5M,
		[IWL_RATE_11M_INDEX]	= SCAN_CONFIG_RATE_11M,
		[IWL_RATE_6M_INDEX]	= SCAN_CONFIG_RATE_6M,
		[IWL_RATE_9M_INDEX]	= SCAN_CONFIG_RATE_9M,
		[IWL_RATE_12M_INDEX]	= SCAN_CONFIG_RATE_12M,
		[IWL_RATE_18M_INDEX]	= SCAN_CONFIG_RATE_18M,
		[IWL_RATE_24M_INDEX]	= SCAN_CONFIG_RATE_24M,
		[IWL_RATE_36M_INDEX]	= SCAN_CONFIG_RATE_36M,
		[IWL_RATE_48M_INDEX]	= SCAN_CONFIG_RATE_48M,
		[IWL_RATE_54M_INDEX]	= SCAN_CONFIG_RATE_54M,
	};

	return rate_to_scan_rate[rate];
}

static __le32 iwl_mvm_scan_config_rates(struct iwl_mvm *mvm)
{
	struct ieee80211_supported_band *band;
	unsigned int rates = 0;
	int i;

	band = &mvm->nvm_data->bands[IEEE80211_BAND_2GHZ];
	for (i = 0; i < band->n_bitrates; i++)
		rates |= rate_to_scan_rate_flag(band->bitrates[i].hw_value);
	band = &mvm->nvm_data->bands[IEEE80211_BAND_5GHZ];
	for (i = 0; i < band->n_bitrates; i++)
		rates |= rate_to_scan_rate_flag(band->bitrates[i].hw_value);

	/* Set both basic rates and supported rates */
	rates |= SCAN_CONFIG_SUPPORTED_RATE(rates);

	return cpu_to_le32(rates);
}

int iwl_mvm_config_scan(struct iwl_mvm *mvm)
{

	struct iwl_scan_config *scan_config;
	struct ieee80211_supported_band *band;
	int num_channels =
		mvm->nvm_data->bands[IEEE80211_BAND_2GHZ].n_channels +
		mvm->nvm_data->bands[IEEE80211_BAND_5GHZ].n_channels;
	int ret, i, j = 0, cmd_size, data_size;
	struct iwl_host_cmd cmd = {
		.id = SCAN_CFG_CMD,
	};

	if (WARN_ON(num_channels > mvm->fw->ucode_capa.n_scan_channels))
		return -ENOBUFS;

	cmd_size = sizeof(*scan_config) + mvm->fw->ucode_capa.n_scan_channels;

	scan_config = kzalloc(cmd_size, GFP_KERNEL);
	if (!scan_config)
		return -ENOMEM;

	data_size = cmd_size - sizeof(struct iwl_mvm_umac_cmd_hdr);
	scan_config->hdr.size = cpu_to_le16(data_size);
	scan_config->flags = cpu_to_le32(SCAN_CONFIG_FLAG_ACTIVATE |
					 SCAN_CONFIG_FLAG_ALLOW_CHUB_REQS |
					 SCAN_CONFIG_FLAG_SET_TX_CHAINS |
					 SCAN_CONFIG_FLAG_SET_RX_CHAINS |
					 SCAN_CONFIG_FLAG_SET_ALL_TIMES |
					 SCAN_CONFIG_FLAG_SET_LEGACY_RATES |
					 SCAN_CONFIG_FLAG_SET_MAC_ADDR |
					 SCAN_CONFIG_FLAG_SET_CHANNEL_FLAGS|
					 SCAN_CONFIG_N_CHANNELS(num_channels));
	scan_config->tx_chains = cpu_to_le32(iwl_mvm_get_valid_tx_ant(mvm));
	scan_config->rx_chains = cpu_to_le32(iwl_mvm_scan_rx_ant(mvm));
	scan_config->legacy_rates = iwl_mvm_scan_config_rates(mvm);
	scan_config->out_of_channel_time = cpu_to_le32(170);
	scan_config->suspend_time = cpu_to_le32(30);
	scan_config->dwell_active = 20;
	scan_config->dwell_passive = 110;
	scan_config->dwell_fragmented = 20;

	memcpy(&scan_config->mac_addr, &mvm->addresses[0].addr, ETH_ALEN);

	scan_config->bcast_sta_id = mvm->aux_sta.sta_id;
	scan_config->channel_flags = IWL_CHANNEL_FLAG_EBS |
				     IWL_CHANNEL_FLAG_ACCURATE_EBS |
				     IWL_CHANNEL_FLAG_EBS_ADD |
				     IWL_CHANNEL_FLAG_PRE_SCAN_PASSIVE2ACTIVE;

	band = &mvm->nvm_data->bands[IEEE80211_BAND_2GHZ];
	for (i = 0; i < band->n_channels; i++, j++)
		scan_config->channel_array[j] = band->channels[i].hw_value;
	band = &mvm->nvm_data->bands[IEEE80211_BAND_5GHZ];
	for (i = 0; i < band->n_channels; i++, j++)
		scan_config->channel_array[j] = band->channels[i].hw_value;

	cmd.data[0] = scan_config;
	cmd.len[0] = cmd_size;
	cmd.dataflags[0] = IWL_HCMD_DFL_NOCOPY;

	IWL_DEBUG_SCAN(mvm, "Sending UMAC scan config\n");

	ret = iwl_mvm_send_cmd(mvm, &cmd);

	kfree(scan_config);
	return ret;
}

static int iwl_mvm_find_scan_uid(struct iwl_mvm *mvm, u32 uid)
{
	int i;

	for (i = 0; i < IWL_MVM_MAX_SIMULTANEOUS_SCANS; i++)
		if (mvm->scan_uid[i] == uid)
			return i;

	return i;
}

static int iwl_mvm_find_free_scan_uid(struct iwl_mvm *mvm)
{
	return iwl_mvm_find_scan_uid(mvm, 0);
}

static bool iwl_mvm_find_scan_type(struct iwl_mvm *mvm,
				   enum iwl_umac_scan_uid_type type)
{
	int i;

	for (i = 0; i < IWL_MVM_MAX_SIMULTANEOUS_SCANS; i++)
		if (mvm->scan_uid[i] & type)
			return true;

	return false;
}

static int iwl_mvm_find_first_scan(struct iwl_mvm *mvm,
				   enum iwl_umac_scan_uid_type type)
{
	int i;

	for (i = 0; i < IWL_MVM_MAX_SIMULTANEOUS_SCANS; i++)
		if (mvm->scan_uid[i] & type)
			return i;

	return i;
}

static u32 iwl_generate_scan_uid(struct iwl_mvm *mvm,
				 enum iwl_umac_scan_uid_type type)
{
	u32 uid;

	/* make sure exactly one bit is on in scan type */
	WARN_ON(hweight8(type) != 1);

	/*
	 * Make sure scan uids are unique. If one scan lasts long time while
	 * others are completing frequently, the seq number will wrap up and
	 * we may have more than one scan with the same uid.
	 */
	do {
		uid = type | (mvm->scan_seq_num <<
			      IWL_UMAC_SCAN_UID_SEQ_OFFSET);
		mvm->scan_seq_num++;
	} while (iwl_mvm_find_scan_uid(mvm, uid) <
		 IWL_MVM_MAX_SIMULTANEOUS_SCANS);

	IWL_DEBUG_SCAN(mvm, "Generated scan UID %u\n", uid);

	return uid;
}

static void
iwl_mvm_build_generic_umac_scan_cmd(struct iwl_mvm *mvm,
				    struct iwl_scan_req_umac *cmd,
				    struct iwl_mvm_scan_params *params)
{
	memset(cmd, 0, ksize(cmd));
	cmd->hdr.size = cpu_to_le16(iwl_mvm_scan_size(mvm) -
				    sizeof(struct iwl_mvm_umac_cmd_hdr));
	cmd->active_dwell = params->dwell[IEEE80211_BAND_2GHZ].active;
	cmd->passive_dwell = params->dwell[IEEE80211_BAND_2GHZ].passive;
	if (params->passive_fragmented)
		cmd->fragmented_dwell =
				params->dwell[IEEE80211_BAND_2GHZ].fragmented;
	cmd->max_out_time = cpu_to_le32(params->max_out_time);
	cmd->suspend_time = cpu_to_le32(params->suspend_time);
	cmd->scan_priority = cpu_to_le32(IWL_SCAN_PRIORITY_HIGH);
}

static void
iwl_mvm_umac_scan_cfg_channels(struct iwl_mvm *mvm,
			       struct ieee80211_channel **channels,
			       int n_channels, u32 ssid_bitmap,
			       struct iwl_scan_req_umac *cmd)
{
	struct iwl_scan_channel_cfg_umac *channel_cfg = (void *)&cmd->data;
	int i;

	for (i = 0; i < n_channels; i++) {
		channel_cfg[i].flags = cpu_to_le32(ssid_bitmap);
		channel_cfg[i].channel_num = channels[i]->hw_value;
		channel_cfg[i].iter_count = 1;
		channel_cfg[i].iter_interval = 0;
	}
}

static u32 iwl_mvm_scan_umac_common_flags(struct iwl_mvm *mvm, int n_ssids,
					  struct cfg80211_ssid *ssids,
					  int fragmented)
{
	int flags = 0;

	if (n_ssids == 0)
		flags = IWL_UMAC_SCAN_GEN_FLAGS_PASSIVE;

	if (n_ssids == 1 && ssids[0].ssid_len != 0)
		flags |= IWL_UMAC_SCAN_GEN_FLAGS_PRE_CONNECT;

	if (fragmented)
		flags |= IWL_UMAC_SCAN_GEN_FLAGS_FRAGMENTED;

	if (iwl_mvm_rrm_scan_needed(mvm))
		flags |= IWL_UMAC_SCAN_GEN_FLAGS_RRM_ENABLED;

	return flags;
}

int iwl_mvm_scan_umac(struct iwl_mvm *mvm, struct ieee80211_vif *vif,
		      struct ieee80211_scan_request *req)
{
	struct iwl_host_cmd hcmd = {
		.id = SCAN_REQ_UMAC,
		.len = { iwl_mvm_scan_size(mvm), },
		.data = { mvm->scan_cmd, },
		.dataflags = { IWL_HCMD_DFL_NOCOPY, },
	};
	struct iwl_scan_req_umac *cmd = mvm->scan_cmd;
	struct iwl_scan_req_umac_tail *sec_part = (void *)&cmd->data +
		sizeof(struct iwl_scan_channel_cfg_umac) *
			mvm->fw->ucode_capa.n_scan_channels;
	struct iwl_mvm_scan_params params = {};
	u32 uid, flags;
	u32 ssid_bitmap = 0;
	int ret, i, uid_idx;

	lockdep_assert_held(&mvm->mutex);

	uid_idx = iwl_mvm_find_free_scan_uid(mvm);
	if (uid_idx >= IWL_MVM_MAX_SIMULTANEOUS_SCANS)
		return -EBUSY;

	/* we should have failed registration if scan_cmd was NULL */
	if (WARN_ON(mvm->scan_cmd == NULL))
		return -ENOMEM;

	if (WARN_ON(req->req.n_ssids > PROBE_OPTION_MAX ||
		    req->ies.common_ie_len +
		    req->ies.len[NL80211_BAND_2GHZ] +
		    req->ies.len[NL80211_BAND_5GHZ] + 24 + 2 >
		    SCAN_OFFLOAD_PROBE_REQ_SIZE || req->req.n_channels >
		    mvm->fw->ucode_capa.n_scan_channels))
		return -ENOBUFS;

	iwl_mvm_scan_calc_params(mvm, vif, req->req.n_ssids, req->req.flags,
				 &params);

	iwl_mvm_build_generic_umac_scan_cmd(mvm, cmd, &params);

	uid = iwl_generate_scan_uid(mvm, IWL_UMAC_SCAN_UID_REG_SCAN);
	mvm->scan_uid[uid_idx] = uid;
	cmd->uid = cpu_to_le32(uid);

	cmd->ooc_priority = cpu_to_le32(IWL_SCAN_PRIORITY_HIGH);

	flags = iwl_mvm_scan_umac_common_flags(mvm, req->req.n_ssids,
					       req->req.ssids,
					       params.passive_fragmented);

	flags |= IWL_UMAC_SCAN_GEN_FLAGS_PASS_ALL;

	cmd->general_flags = cpu_to_le32(flags);

	if (mvm->fw->ucode_capa.api[0] & IWL_UCODE_TLV_API_SINGLE_SCAN_EBS &&
	    mvm->last_ebs_successful)
		cmd->channel_flags = IWL_SCAN_CHANNEL_FLAG_EBS |
				     IWL_SCAN_CHANNEL_FLAG_EBS_ACCURATE |
				     IWL_SCAN_CHANNEL_FLAG_CACHE_ADD;

	cmd->n_channels = req->req.n_channels;

	for (i = 0; i < req->req.n_ssids; i++)
		ssid_bitmap |= BIT(i);

	iwl_mvm_umac_scan_cfg_channels(mvm, req->req.channels,
				       req->req.n_channels, ssid_bitmap, cmd);

	sec_part->schedule[0].iter_count = 1;
	sec_part->delay = 0;

	iwl_mvm_build_unified_scan_probe(mvm, vif, &req->ies, &sec_part->preq,
		req->req.flags & NL80211_SCAN_FLAG_RANDOM_ADDR ?
			req->req.mac_addr : NULL,
		req->req.mac_addr_mask);

	iwl_mvm_scan_fill_ssids(sec_part->direct_scan, req->req.ssids,
				req->req.n_ssids, 0);

	ret = iwl_mvm_send_cmd(mvm, &hcmd);
	if (!ret) {
		IWL_DEBUG_SCAN(mvm,
			       "Scan request was sent successfully\n");
	} else {
		/*
		 * If the scan failed, it usually means that the FW was unable
		 * to allocate the time events. Warn on it, but maybe we
		 * should try to send the command again with different params.
		 */
		IWL_ERR(mvm, "Scan failed! ret %d\n", ret);
	}
	return ret;
}

int iwl_mvm_sched_scan_umac(struct iwl_mvm *mvm, struct ieee80211_vif *vif,
			    struct cfg80211_sched_scan_request *req,
			    struct ieee80211_scan_ies *ies)
{

	struct iwl_host_cmd hcmd = {
		.id = SCAN_REQ_UMAC,
		.len = { iwl_mvm_scan_size(mvm), },
		.data = { mvm->scan_cmd, },
		.dataflags = { IWL_HCMD_DFL_NOCOPY, },
	};
	struct iwl_scan_req_umac *cmd = mvm->scan_cmd;
	struct iwl_scan_req_umac_tail *sec_part = (void *)&cmd->data +
		sizeof(struct iwl_scan_channel_cfg_umac) *
			mvm->fw->ucode_capa.n_scan_channels;
	struct iwl_mvm_scan_params params = {};
	u32 uid, flags;
	u32 ssid_bitmap = 0;
	int ret, uid_idx;

	lockdep_assert_held(&mvm->mutex);

	uid_idx = iwl_mvm_find_free_scan_uid(mvm);
	if (uid_idx >= IWL_MVM_MAX_SIMULTANEOUS_SCANS)
		return -EBUSY;

	/* we should have failed registration if scan_cmd was NULL */
	if (WARN_ON(mvm->scan_cmd == NULL))
		return -ENOMEM;

	if (WARN_ON(req->n_ssids > PROBE_OPTION_MAX ||
		    ies->common_ie_len + ies->len[NL80211_BAND_2GHZ] +
		    ies->len[NL80211_BAND_5GHZ] + 24 + 2 >
		    SCAN_OFFLOAD_PROBE_REQ_SIZE || req->n_channels >
		    mvm->fw->ucode_capa.n_scan_channels))
		return -ENOBUFS;

	iwl_mvm_scan_calc_params(mvm, vif, req->n_ssids, req->flags,
					 &params);

	iwl_mvm_build_generic_umac_scan_cmd(mvm, cmd, &params);

	cmd->flags = cpu_to_le32(IWL_UMAC_SCAN_FLAG_PREEMPTIVE);

	uid = iwl_generate_scan_uid(mvm, IWL_UMAC_SCAN_UID_SCHED_SCAN);
	mvm->scan_uid[uid_idx] = uid;
	cmd->uid = cpu_to_le32(uid);

	cmd->ooc_priority = cpu_to_le32(IWL_SCAN_PRIORITY_LOW);

	flags = iwl_mvm_scan_umac_common_flags(mvm, req->n_ssids, req->ssids,
					       params.passive_fragmented);

	flags |= IWL_UMAC_SCAN_GEN_FLAGS_PERIODIC;

	if (iwl_mvm_scan_pass_all(mvm, req))
		flags |= IWL_UMAC_SCAN_GEN_FLAGS_PASS_ALL;
	else
		flags |= IWL_UMAC_SCAN_GEN_FLAGS_MATCH;

	cmd->general_flags = cpu_to_le32(flags);

	if (mvm->fw->ucode_capa.flags & IWL_UCODE_TLV_FLAGS_EBS_SUPPORT &&
	    mvm->last_ebs_successful)
		cmd->channel_flags = IWL_SCAN_CHANNEL_FLAG_EBS |
				     IWL_SCAN_CHANNEL_FLAG_EBS_ACCURATE |
				     IWL_SCAN_CHANNEL_FLAG_CACHE_ADD;

	cmd->n_channels = req->n_channels;

	iwl_scan_offload_build_ssid(req, sec_part->direct_scan, &ssid_bitmap,
				    false);

	/* This API uses bits 0-19 instead of 1-20. */
	ssid_bitmap = ssid_bitmap >> 1;

	iwl_mvm_umac_scan_cfg_channels(mvm, req->channels, req->n_channels,
				       ssid_bitmap, cmd);

	sec_part->schedule[0].interval =
				cpu_to_le16(req->interval / MSEC_PER_SEC);
	sec_part->schedule[0].iter_count = 0xff;

	if (req->delay > U16_MAX) {
		IWL_DEBUG_SCAN(mvm,
			       "delay value is > 16-bits, set to max possible\n");
		sec_part->delay = cpu_to_le16(U16_MAX);
	} else {
		sec_part->delay = cpu_to_le16(req->delay);
	}

	iwl_mvm_build_unified_scan_probe(mvm, vif, ies, &sec_part->preq,
		req->flags & NL80211_SCAN_FLAG_RANDOM_ADDR ?
			req->mac_addr : NULL,
		req->mac_addr_mask);

	ret = iwl_mvm_send_cmd(mvm, &hcmd);
	if (!ret) {
		IWL_DEBUG_SCAN(mvm,
			       "Sched scan request was sent successfully\n");
	} else {
		/*
		 * If the scan failed, it usually means that the FW was unable
		 * to allocate the time events. Warn on it, but maybe we
		 * should try to send the command again with different params.
		 */
		IWL_ERR(mvm, "Sched scan failed! ret %d\n", ret);
	}
	return ret;
}

int iwl_mvm_rx_umac_scan_complete_notif(struct iwl_mvm *mvm,
					struct iwl_rx_cmd_buffer *rxb,
					struct iwl_device_cmd *cmd)
{
	struct iwl_rx_packet *pkt = rxb_addr(rxb);
	struct iwl_umac_scan_complete *notif = (void *)pkt->data;
	u32 uid = __le32_to_cpu(notif->uid);
	bool sched = !!(uid & IWL_UMAC_SCAN_UID_SCHED_SCAN);
	int uid_idx = iwl_mvm_find_scan_uid(mvm, uid);

	/*
	 * Scan uid may be set to zero in case of scan abort request from above.
	 */
	if (uid_idx >= IWL_MVM_MAX_SIMULTANEOUS_SCANS)
		return 0;

	IWL_DEBUG_SCAN(mvm,
		       "Scan completed, uid %u type %s, status %s, EBS status %s\n",
		       uid, sched ? "sched" : "regular",
		       notif->status == IWL_SCAN_OFFLOAD_COMPLETED ?
				"completed" : "aborted",
		       notif->ebs_status == IWL_SCAN_EBS_SUCCESS ?
				"success" : "failed");

	if (notif->ebs_status)
		mvm->last_ebs_successful = false;

	mvm->scan_uid[uid_idx] = 0;

	if (!sched) {
		ieee80211_scan_completed(mvm->hw,
					 notif->status ==
						IWL_SCAN_OFFLOAD_ABORTED);
		iwl_mvm_unref(mvm, IWL_MVM_REF_SCAN);
	} else if (!iwl_mvm_find_scan_type(mvm, IWL_UMAC_SCAN_UID_SCHED_SCAN)) {
		ieee80211_sched_scan_stopped(mvm->hw);
	} else {
		IWL_DEBUG_SCAN(mvm, "Another sched scan is running\n");
	}

	return 0;
}

static bool iwl_scan_umac_done_check(struct iwl_notif_wait_data *notif_wait,
				     struct iwl_rx_packet *pkt, void *data)
{
	struct iwl_umac_scan_done *scan_done = data;
	struct iwl_umac_scan_complete *notif = (void *)pkt->data;
	u32 uid = __le32_to_cpu(notif->uid);
	int uid_idx = iwl_mvm_find_scan_uid(scan_done->mvm, uid);

	if (WARN_ON(pkt->hdr.cmd != SCAN_COMPLETE_UMAC))
		return false;

	if (uid_idx >= IWL_MVM_MAX_SIMULTANEOUS_SCANS)
		return false;

	/*
	 * Clear scan uid of scans that was aborted from above and completed
	 * in FW so the RX handler does nothing. Set last_ebs_successful here if
	 * needed.
	 */
	scan_done->mvm->scan_uid[uid_idx] = 0;

	if (notif->ebs_status)
		scan_done->mvm->last_ebs_successful = false;

	return !iwl_mvm_find_scan_type(scan_done->mvm, scan_done->type);
}

static int iwl_umac_scan_abort_one(struct iwl_mvm *mvm, u32 uid)
{
	struct iwl_umac_scan_abort cmd = {
		.hdr.size = cpu_to_le16(sizeof(struct iwl_umac_scan_abort) -
					sizeof(struct iwl_mvm_umac_cmd_hdr)),
		.uid = cpu_to_le32(uid),
	};

	lockdep_assert_held(&mvm->mutex);

	IWL_DEBUG_SCAN(mvm, "Sending scan abort, uid %u\n", uid);

	return iwl_mvm_send_cmd_pdu(mvm, SCAN_ABORT_UMAC, 0, sizeof(cmd), &cmd);
}

static int iwl_umac_scan_stop(struct iwl_mvm *mvm,
			      enum iwl_umac_scan_uid_type type, bool notify)
{
	struct iwl_notification_wait wait_scan_done;
	static const u8 scan_done_notif[] = { SCAN_COMPLETE_UMAC, };
	struct iwl_umac_scan_done scan_done = {
		.mvm = mvm,
		.type = type,
	};
	int i, ret = -EIO;

	iwl_init_notification_wait(&mvm->notif_wait, &wait_scan_done,
				   scan_done_notif,
				   ARRAY_SIZE(scan_done_notif),
				   iwl_scan_umac_done_check, &scan_done);

	IWL_DEBUG_SCAN(mvm, "Preparing to stop scan, type %x\n", type);

	for (i = 0; i < IWL_MVM_MAX_SIMULTANEOUS_SCANS; i++) {
		if (mvm->scan_uid[i] & type) {
			int err;

			if (iwl_mvm_is_radio_killed(mvm) &&
			    (type & IWL_UMAC_SCAN_UID_REG_SCAN)) {
				ieee80211_scan_completed(mvm->hw, true);
				iwl_mvm_unref(mvm, IWL_MVM_REF_SCAN);
				break;
			}

			err = iwl_umac_scan_abort_one(mvm, mvm->scan_uid[i]);
			if (!err)
				ret = 0;
		}
	}

	if (ret) {
		IWL_DEBUG_SCAN(mvm, "Couldn't stop scan\n");
		iwl_remove_notification(&mvm->notif_wait, &wait_scan_done);
		return ret;
	}

	ret = iwl_wait_notification(&mvm->notif_wait, &wait_scan_done, 1 * HZ);
	if (ret)
		return ret;

	if (notify) {
		if (type & IWL_UMAC_SCAN_UID_SCHED_SCAN)
			ieee80211_sched_scan_stopped(mvm->hw);
		if (type & IWL_UMAC_SCAN_UID_REG_SCAN) {
			ieee80211_scan_completed(mvm->hw, true);
			iwl_mvm_unref(mvm, IWL_MVM_REF_SCAN);
		}
	}

	return ret;
}

int iwl_mvm_scan_size(struct iwl_mvm *mvm)
{
	if (mvm->fw->ucode_capa.capa[0] & IWL_UCODE_TLV_CAPA_UMAC_SCAN)
		return sizeof(struct iwl_scan_req_umac) +
			sizeof(struct iwl_scan_channel_cfg_umac) *
				mvm->fw->ucode_capa.n_scan_channels +
			sizeof(struct iwl_scan_req_umac_tail);

	return sizeof(struct iwl_scan_req_unified_lmac) +
		sizeof(struct iwl_scan_channel_cfg_lmac) *
		mvm->fw->ucode_capa.n_scan_channels +
		sizeof(struct iwl_scan_probe_req);
<<<<<<< HEAD
=======
}

/*
 * This function is used in nic restart flow, to inform mac80211 about scans
 * that was aborted by restart flow or by an assert.
 */
void iwl_mvm_report_scan_aborted(struct iwl_mvm *mvm)
{
	if (mvm->fw->ucode_capa.capa[0] & IWL_UCODE_TLV_CAPA_UMAC_SCAN) {
		u32 uid, i;

		uid = iwl_mvm_find_first_scan(mvm, IWL_UMAC_SCAN_UID_REG_SCAN);
		if (uid < IWL_MVM_MAX_SIMULTANEOUS_SCANS) {
			ieee80211_scan_completed(mvm->hw, true);
			mvm->scan_uid[uid] = 0;
		}
		uid = iwl_mvm_find_first_scan(mvm,
					      IWL_UMAC_SCAN_UID_SCHED_SCAN);
		if (uid < IWL_MVM_MAX_SIMULTANEOUS_SCANS && !mvm->restart_fw) {
			ieee80211_sched_scan_stopped(mvm->hw);
			mvm->scan_uid[uid] = 0;
		}

		/* We shouldn't have any UIDs still set.  Loop over all the
		 * UIDs to make sure there's nothing left there and warn if
		 * any is found.
		 */
		for (i = 0; i < IWL_MVM_MAX_SIMULTANEOUS_SCANS; i++) {
			if (WARN_ONCE(mvm->scan_uid[i],
				      "UMAC scan UID %d was not cleaned\n",
				      mvm->scan_uid[i]))
				mvm->scan_uid[i] = 0;
		}
	} else {
		switch (mvm->scan_status) {
		case IWL_MVM_SCAN_NONE:
			break;
		case IWL_MVM_SCAN_OS:
			ieee80211_scan_completed(mvm->hw, true);
			break;
		case IWL_MVM_SCAN_SCHED:
			/*
			 * Sched scan will be restarted by mac80211 in
			 * restart_hw, so do not report if FW is about to be
			 * restarted.
			 */
			if (!mvm->restart_fw)
				ieee80211_sched_scan_stopped(mvm->hw);
			break;
		}
	}
>>>>>>> 31755207
}<|MERGE_RESOLUTION|>--- conflicted
+++ resolved
@@ -343,15 +343,9 @@
 {
 	struct iwl_rx_packet *pkt = rxb_addr(rxb);
 	struct iwl_periodic_scan_complete *scan_notif;
-<<<<<<< HEAD
 
 	scan_notif = (void *)pkt->data;
 
-=======
-
-	scan_notif = (void *)pkt->data;
-
->>>>>>> 31755207
 	/* scan status must be locked for proper checking */
 	lockdep_assert_held(&mvm->mutex);
 
@@ -1638,8 +1632,6 @@
 		sizeof(struct iwl_scan_channel_cfg_lmac) *
 		mvm->fw->ucode_capa.n_scan_channels +
 		sizeof(struct iwl_scan_probe_req);
-<<<<<<< HEAD
-=======
 }
 
 /*
@@ -1691,5 +1683,4 @@
 			break;
 		}
 	}
->>>>>>> 31755207
 }