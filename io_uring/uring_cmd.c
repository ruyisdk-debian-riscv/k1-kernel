--- conflicted
+++ resolved
@@ -3,10 +3,7 @@
 #include <linux/errno.h>
 #include <linux/file.h>
 #include <linux/io_uring/cmd.h>
-<<<<<<< HEAD
-=======
 #include <linux/io_uring/net.h>
->>>>>>> 0c383648
 #include <linux/security.h>
 #include <linux/nospec.h>
 #include <net/sock.h>
@@ -19,8 +16,6 @@
 #include "rsrc.h"
 #include "uring_cmd.h"
 
-<<<<<<< HEAD
-=======
 static struct uring_cache *io_uring_async_get(struct io_kiocb *req)
 {
 	struct io_ring_ctx *ctx = req->ctx;
@@ -82,7 +77,6 @@
 	return ret;
 }
 
->>>>>>> 0c383648
 static void io_uring_cmd_del_cancelable(struct io_uring_cmd *cmd,
 		unsigned int issue_flags)
 {
