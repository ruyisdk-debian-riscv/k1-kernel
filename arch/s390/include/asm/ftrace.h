/* SPDX-License-Identifier: GPL-2.0 */
#ifndef _ASM_S390_FTRACE_H
#define _ASM_S390_FTRACE_H

#define HAVE_FUNCTION_GRAPH_RET_ADDR_PTR
#define ARCH_SUPPORTS_FTRACE_OPS 1
#define MCOUNT_INSN_SIZE	6

#ifndef __ASSEMBLY__

#ifdef CONFIG_CC_IS_CLANG
/* https://bugs.llvm.org/show_bug.cgi?id=41424 */
#define ftrace_return_address(n) 0UL
#else
#define ftrace_return_address(n) __builtin_return_address(n)
#endif

void ftrace_caller(void);

<<<<<<< HEAD
extern char ftrace_graph_caller_end;
=======
>>>>>>> df0cc57e
extern void *ftrace_func;

struct dyn_arch_ftrace { };

#define MCOUNT_ADDR 0
#define FTRACE_ADDR ((unsigned long)ftrace_caller)

#define KPROBE_ON_FTRACE_NOP	0
#define KPROBE_ON_FTRACE_CALL	1

struct module;
struct dyn_ftrace;

bool ftrace_need_init_nop(void);
#define ftrace_need_init_nop ftrace_need_init_nop

int ftrace_init_nop(struct module *mod, struct dyn_ftrace *rec);
#define ftrace_init_nop ftrace_init_nop

static inline unsigned long ftrace_call_adjust(unsigned long addr)
{
	return addr;
}

<<<<<<< HEAD
=======
struct ftrace_regs {
	struct pt_regs regs;
};

static __always_inline struct pt_regs *arch_ftrace_get_regs(struct ftrace_regs *fregs)
{
	return &fregs->regs;
}

static __always_inline void ftrace_instruction_pointer_set(struct ftrace_regs *fregs,
							   unsigned long ip)
{
	struct pt_regs *regs = arch_ftrace_get_regs(fregs);

	regs->psw.addr = ip;
}

/*
 * When an ftrace registered caller is tracing a function that is
 * also set by a register_ftrace_direct() call, it needs to be
 * differentiated in the ftrace_caller trampoline. To do this,
 * place the direct caller in the ORIG_GPR2 part of pt_regs. This
 * tells the ftrace_caller that there's a direct caller.
 */
static inline void arch_ftrace_set_direct_caller(struct pt_regs *regs, unsigned long addr)
{
	regs->orig_gpr2 = addr;
}

>>>>>>> df0cc57e
/*
 * Even though the system call numbers are identical for s390/s390x a
 * different system call table is used for compat tasks. This may lead
 * to e.g. incorrect or missing trace event sysfs files.
 * Therefore simply do not trace compat system calls at all.
 * See kernel/trace/trace_syscalls.c.
 */
#define ARCH_TRACE_IGNORE_COMPAT_SYSCALLS
static inline bool arch_trace_is_compat_syscall(struct pt_regs *regs)
{
	return is_compat_task();
}

#define ARCH_HAS_SYSCALL_MATCH_SYM_NAME
static inline bool arch_syscall_match_sym_name(const char *sym,
					       const char *name)
{
	/*
	 * Skip __s390_ and __s390x_ prefix - due to compat wrappers
	 * and aliasing some symbols of 64 bit system call functions
	 * may get the __s390_ prefix instead of the __s390x_ prefix.
	 */
	return !strcmp(sym + 7, name) || !strcmp(sym + 8, name);
}

#endif /* __ASSEMBLY__ */

#ifdef CONFIG_FUNCTION_TRACER

#define FTRACE_NOP_INSN .word 0xc004, 0x0000, 0x0000 /* brcl 0,0 */

#ifndef CC_USING_HOTPATCH

#define FTRACE_GEN_MCOUNT_RECORD(name)		\
	.section __mcount_loc, "a", @progbits;	\
	.quad name;				\
	.previous;

#else /* !CC_USING_HOTPATCH */

#define FTRACE_GEN_MCOUNT_RECORD(name)

#endif /* !CC_USING_HOTPATCH */

#define FTRACE_GEN_NOP_ASM(name)		\
	FTRACE_GEN_MCOUNT_RECORD(name)		\
	FTRACE_NOP_INSN

#else /* CONFIG_FUNCTION_TRACER */

#define FTRACE_GEN_NOP_ASM(name)

#endif /* CONFIG_FUNCTION_TRACER */

#endif /* _ASM_S390_FTRACE_H */<|MERGE_RESOLUTION|>--- conflicted
+++ resolved
@@ -17,10 +17,6 @@
 
 void ftrace_caller(void);
 
-<<<<<<< HEAD
-extern char ftrace_graph_caller_end;
-=======
->>>>>>> df0cc57e
 extern void *ftrace_func;
 
 struct dyn_arch_ftrace { };
@@ -45,8 +41,6 @@
 	return addr;
 }
 
-<<<<<<< HEAD
-=======
 struct ftrace_regs {
 	struct pt_regs regs;
 };
@@ -76,7 +70,6 @@
 	regs->orig_gpr2 = addr;
 }
 
->>>>>>> df0cc57e
 /*
  * Even though the system call numbers are identical for s390/s390x a
  * different system call table is used for compat tasks. This may lead
