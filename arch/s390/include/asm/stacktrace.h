--- conflicted
+++ resolved
@@ -39,10 +39,6 @@
  * Kernel uses the packed stack layout (-mpacked-stack).
  */
 struct stack_frame {
-<<<<<<< HEAD
-	unsigned long empty1[5];
-	unsigned int  empty2[8];
-=======
 	union {
 		unsigned long empty[9];
 		struct {
@@ -52,7 +48,6 @@
 			unsigned long sie_flags;
 		};
 	};
->>>>>>> 88084a3d
 	unsigned long gprs[10];
 	unsigned long back_chain;
 };
