/dts-v1/;

/include/ "skeleton.dtsi"

/ {
	model = "Qualcomm MSM8660 SURF";
	compatible = "qcom,msm8660-surf", "qcom,msm8660";
	interrupt-parent = <&intc>;

	intc: interrupt-controller@2080000 {
		compatible = "qcom,msm-8660-qgic";
		interrupt-controller;
		#interrupt-cells = <3>;
		reg = < 0x02080000 0x1000 >,
		      < 0x02081000 0x1000 >;
	};

	timer@2000000 {
		compatible = "qcom,scss-timer", "qcom,msm-timer";
		interrupts = <1 0 0x301>,
			     <1 1 0x301>,
			     <1 2 0x301>;
		reg = <0x02000000 0x100>;
		clock-frequency = <27000000>,
				  <32768>;
		cpu-offset = <0x40000>;
	};

<<<<<<< HEAD
	serial@19c40000 {
=======
	msmgpio: gpio@800000 {
		compatible = "qcom,msm-gpio";
		reg = <0x00800000 0x1000>;
		gpio-controller;
		#gpio-cells = <2>;
		ngpio = <173>;
		interrupts = <0 32 0x4>;
		interrupt-controller;
		#interrupt-cells = <2>;
	};

	serial@19c400000 {
>>>>>>> 1aa3d1a3
		compatible = "qcom,msm-hsuart", "qcom,msm-uart";
		reg = <0x19c40000 0x1000>,
		      <0x19c00000 0x1000>;
		interrupts = <0 195 0x0>;
	};

	qcom,ssbi@500000 {
		compatible = "qcom,ssbi";
		reg = <0x500000 0x1000>;
		qcom,controller-type = "pmic-arbiter";
	};
};<|MERGE_RESOLUTION|>--- conflicted
+++ resolved
@@ -26,9 +26,6 @@
 		cpu-offset = <0x40000>;
 	};
 
-<<<<<<< HEAD
-	serial@19c40000 {
-=======
 	msmgpio: gpio@800000 {
 		compatible = "qcom,msm-gpio";
 		reg = <0x00800000 0x1000>;
@@ -40,8 +37,7 @@
 		#interrupt-cells = <2>;
 	};
 
-	serial@19c400000 {
->>>>>>> 1aa3d1a3
+	serial@19c40000 {
 		compatible = "qcom,msm-hsuart", "qcom,msm-uart";
 		reg = <0x19c40000 0x1000>,
 		      <0x19c00000 0x1000>;
