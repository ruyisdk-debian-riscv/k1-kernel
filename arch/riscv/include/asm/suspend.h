--- conflicted
+++ resolved
@@ -13,10 +13,6 @@
 	/* Saved and restored by low-level functions */
 	struct pt_regs regs;
 	/* Saved and restored by high-level functions */
-<<<<<<< HEAD
-	unsigned long scratch;
-=======
->>>>>>> 92cce919
 	unsigned long envcfg;
 	unsigned long tvec;
 	unsigned long ie;
