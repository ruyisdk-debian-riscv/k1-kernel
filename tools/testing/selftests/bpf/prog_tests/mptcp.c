// SPDX-License-Identifier: GPL-2.0
/* Copyright (c) 2020, Tessares SA. */
/* Copyright (c) 2022, SUSE. */

#include <linux/const.h>
#include <netinet/in.h>
#include <test_progs.h>
#include "cgroup_helpers.h"
#include "network_helpers.h"
#include "mptcp_sock.skel.h"
#include "mptcpify.skel.h"

#define NS_TEST "mptcp_ns"

#ifndef IPPROTO_MPTCP
#define IPPROTO_MPTCP 262
#endif

#ifndef SOL_MPTCP
#define SOL_MPTCP 284
#endif
#ifndef MPTCP_INFO
#define MPTCP_INFO		1
#endif
#ifndef MPTCP_INFO_FLAG_FALLBACK
#define MPTCP_INFO_FLAG_FALLBACK		_BITUL(0)
#endif
#ifndef MPTCP_INFO_FLAG_REMOTE_KEY_RECEIVED
#define MPTCP_INFO_FLAG_REMOTE_KEY_RECEIVED	_BITUL(1)
#endif

#ifndef TCP_CA_NAME_MAX
#define TCP_CA_NAME_MAX	16
#endif

struct __mptcp_info {
	__u8	mptcpi_subflows;
	__u8	mptcpi_add_addr_signal;
	__u8	mptcpi_add_addr_accepted;
	__u8	mptcpi_subflows_max;
	__u8	mptcpi_add_addr_signal_max;
	__u8	mptcpi_add_addr_accepted_max;
	__u32	mptcpi_flags;
	__u32	mptcpi_token;
	__u64	mptcpi_write_seq;
	__u64	mptcpi_snd_una;
	__u64	mptcpi_rcv_nxt;
	__u8	mptcpi_local_addr_used;
	__u8	mptcpi_local_addr_max;
	__u8	mptcpi_csum_enabled;
	__u32	mptcpi_retransmits;
	__u64	mptcpi_bytes_retrans;
	__u64	mptcpi_bytes_sent;
	__u64	mptcpi_bytes_received;
	__u64	mptcpi_bytes_acked;
};

struct mptcp_storage {
	__u32 invoked;
	__u32 is_mptcp;
	struct sock *sk;
	__u32 token;
	struct sock *first;
	char ca_name[TCP_CA_NAME_MAX];
};

static struct nstoken *create_netns(void)
{
	SYS(fail, "ip netns add %s", NS_TEST);
	SYS(fail, "ip -net %s link set dev lo up", NS_TEST);

	return open_netns(NS_TEST);
fail:
	return NULL;
}

static void cleanup_netns(struct nstoken *nstoken)
{
	if (nstoken)
		close_netns(nstoken);

	SYS_NOFAIL("ip netns del %s", NS_TEST);
}

<<<<<<< HEAD
=======
static int start_mptcp_server(int family, const char *addr_str, __u16 port,
			      int timeout_ms)
{
	struct network_helper_opts opts = {
		.timeout_ms	= timeout_ms,
		.proto		= IPPROTO_MPTCP,
	};
	struct sockaddr_storage addr;
	socklen_t addrlen;

	if (make_sockaddr(family, addr_str, port, &addr, &addrlen))
		return -1;

	return start_server_addr(SOCK_STREAM, &addr, addrlen, &opts);
}

>>>>>>> 0c383648
static int verify_tsk(int map_fd, int client_fd)
{
	int err, cfd = client_fd;
	struct mptcp_storage val;

	err = bpf_map_lookup_elem(map_fd, &cfd, &val);
	if (!ASSERT_OK(err, "bpf_map_lookup_elem"))
		return err;

	if (!ASSERT_EQ(val.invoked, 1, "unexpected invoked count"))
		err++;

	if (!ASSERT_EQ(val.is_mptcp, 0, "unexpected is_mptcp"))
		err++;

	return err;
}

static void get_msk_ca_name(char ca_name[])
{
	size_t len;
	int fd;

	fd = open("/proc/sys/net/ipv4/tcp_congestion_control", O_RDONLY);
	if (!ASSERT_GE(fd, 0, "failed to open tcp_congestion_control"))
		return;

	len = read(fd, ca_name, TCP_CA_NAME_MAX);
	if (!ASSERT_GT(len, 0, "failed to read ca_name"))
		goto err;

	if (len > 0 && ca_name[len - 1] == '\n')
		ca_name[len - 1] = '\0';

err:
	close(fd);
}

static int verify_msk(int map_fd, int client_fd, __u32 token)
{
	char ca_name[TCP_CA_NAME_MAX];
	int err, cfd = client_fd;
	struct mptcp_storage val;

	if (!ASSERT_GT(token, 0, "invalid token"))
		return -1;

	get_msk_ca_name(ca_name);

	err = bpf_map_lookup_elem(map_fd, &cfd, &val);
	if (!ASSERT_OK(err, "bpf_map_lookup_elem"))
		return err;

	if (!ASSERT_EQ(val.invoked, 1, "unexpected invoked count"))
		err++;

	if (!ASSERT_EQ(val.is_mptcp, 1, "unexpected is_mptcp"))
		err++;

	if (!ASSERT_EQ(val.token, token, "unexpected token"))
		err++;

	if (!ASSERT_EQ(val.first, val.sk, "unexpected first"))
		err++;

	if (!ASSERT_STRNEQ(val.ca_name, ca_name, TCP_CA_NAME_MAX, "unexpected ca_name"))
		err++;

	return err;
}

static int run_test(int cgroup_fd, int server_fd, bool is_mptcp)
{
	int client_fd, prog_fd, map_fd, err;
	struct mptcp_sock *sock_skel;

	sock_skel = mptcp_sock__open_and_load();
	if (!ASSERT_OK_PTR(sock_skel, "skel_open_load"))
		return libbpf_get_error(sock_skel);

	err = mptcp_sock__attach(sock_skel);
	if (!ASSERT_OK(err, "skel_attach"))
		goto out;

	prog_fd = bpf_program__fd(sock_skel->progs._sockops);
	map_fd = bpf_map__fd(sock_skel->maps.socket_storage_map);
	err = bpf_prog_attach(prog_fd, cgroup_fd, BPF_CGROUP_SOCK_OPS, 0);
	if (!ASSERT_OK(err, "bpf_prog_attach"))
		goto out;

	client_fd = connect_to_fd(server_fd, 0);
	if (!ASSERT_GE(client_fd, 0, "connect to fd")) {
		err = -EIO;
		goto out;
	}

	err += is_mptcp ? verify_msk(map_fd, client_fd, sock_skel->bss->token) :
			  verify_tsk(map_fd, client_fd);

	close(client_fd);

out:
	mptcp_sock__destroy(sock_skel);
	return err;
}

static void test_base(void)
{
	struct nstoken *nstoken = NULL;
	int server_fd, cgroup_fd;

	cgroup_fd = test__join_cgroup("/mptcp");
	if (!ASSERT_GE(cgroup_fd, 0, "test__join_cgroup"))
		return;

	nstoken = create_netns();
	if (!ASSERT_OK_PTR(nstoken, "create_netns"))
		goto fail;

	/* without MPTCP */
	server_fd = start_server(AF_INET, SOCK_STREAM, NULL, 0, 0);
	if (!ASSERT_GE(server_fd, 0, "start_server"))
		goto with_mptcp;

	ASSERT_OK(run_test(cgroup_fd, server_fd, false), "run_test tcp");

	close(server_fd);

with_mptcp:
	/* with MPTCP */
	server_fd = start_mptcp_server(AF_INET, NULL, 0, 0);
	if (!ASSERT_GE(server_fd, 0, "start_mptcp_server"))
		goto fail;

	ASSERT_OK(run_test(cgroup_fd, server_fd, true), "run_test mptcp");

	close(server_fd);

fail:
	cleanup_netns(nstoken);
	close(cgroup_fd);
}

static void send_byte(int fd)
{
	char b = 0x55;

	ASSERT_EQ(write(fd, &b, sizeof(b)), 1, "send single byte");
}

static int verify_mptcpify(int server_fd, int client_fd)
{
	struct __mptcp_info info;
	socklen_t optlen;
	int protocol;
	int err = 0;

	optlen = sizeof(protocol);
	if (!ASSERT_OK(getsockopt(server_fd, SOL_SOCKET, SO_PROTOCOL, &protocol, &optlen),
		       "getsockopt(SOL_PROTOCOL)"))
		return -1;
<<<<<<< HEAD

	if (!ASSERT_EQ(protocol, IPPROTO_MPTCP, "protocol isn't MPTCP"))
		err++;

=======

	if (!ASSERT_EQ(protocol, IPPROTO_MPTCP, "protocol isn't MPTCP"))
		err++;

>>>>>>> 0c383648
	optlen = sizeof(info);
	if (!ASSERT_OK(getsockopt(client_fd, SOL_MPTCP, MPTCP_INFO, &info, &optlen),
		       "getsockopt(MPTCP_INFO)"))
		return -1;

	if (!ASSERT_GE(info.mptcpi_flags, 0, "unexpected mptcpi_flags"))
		err++;
	if (!ASSERT_FALSE(info.mptcpi_flags & MPTCP_INFO_FLAG_FALLBACK,
			  "MPTCP fallback"))
		err++;
	if (!ASSERT_TRUE(info.mptcpi_flags & MPTCP_INFO_FLAG_REMOTE_KEY_RECEIVED,
			 "no remote key received"))
		err++;

	return err;
}

static int run_mptcpify(int cgroup_fd)
{
	int server_fd, client_fd, err = 0;
	struct mptcpify *mptcpify_skel;

	mptcpify_skel = mptcpify__open_and_load();
	if (!ASSERT_OK_PTR(mptcpify_skel, "skel_open_load"))
		return libbpf_get_error(mptcpify_skel);

<<<<<<< HEAD
=======
	mptcpify_skel->bss->pid = getpid();

>>>>>>> 0c383648
	err = mptcpify__attach(mptcpify_skel);
	if (!ASSERT_OK(err, "skel_attach"))
		goto out;

	/* without MPTCP */
	server_fd = start_server(AF_INET, SOCK_STREAM, NULL, 0, 0);
	if (!ASSERT_GE(server_fd, 0, "start_server")) {
		err = -EIO;
		goto out;
	}

	client_fd = connect_to_fd(server_fd, 0);
	if (!ASSERT_GE(client_fd, 0, "connect to fd")) {
		err = -EIO;
		goto close_server;
	}

	send_byte(client_fd);

	err = verify_mptcpify(server_fd, client_fd);

	close(client_fd);
close_server:
	close(server_fd);
out:
	mptcpify__destroy(mptcpify_skel);
	return err;
}

static void test_mptcpify(void)
{
	struct nstoken *nstoken = NULL;
	int cgroup_fd;

	cgroup_fd = test__join_cgroup("/mptcpify");
	if (!ASSERT_GE(cgroup_fd, 0, "test__join_cgroup"))
		return;

	nstoken = create_netns();
	if (!ASSERT_OK_PTR(nstoken, "create_netns"))
		goto fail;

	ASSERT_OK(run_mptcpify(cgroup_fd), "run_mptcpify");

fail:
	cleanup_netns(nstoken);
	close(cgroup_fd);
}

void test_mptcp(void)
{
	if (test__start_subtest("base"))
		test_base();
	if (test__start_subtest("mptcpify"))
		test_mptcpify();
}<|MERGE_RESOLUTION|>--- conflicted
+++ resolved
@@ -82,8 +82,6 @@
 	SYS_NOFAIL("ip netns del %s", NS_TEST);
 }
 
-<<<<<<< HEAD
-=======
 static int start_mptcp_server(int family, const char *addr_str, __u16 port,
 			      int timeout_ms)
 {
@@ -100,7 +98,6 @@
 	return start_server_addr(SOCK_STREAM, &addr, addrlen, &opts);
 }
 
->>>>>>> 0c383648
 static int verify_tsk(int map_fd, int client_fd)
 {
 	int err, cfd = client_fd;
@@ -262,17 +259,10 @@
 	if (!ASSERT_OK(getsockopt(server_fd, SOL_SOCKET, SO_PROTOCOL, &protocol, &optlen),
 		       "getsockopt(SOL_PROTOCOL)"))
 		return -1;
-<<<<<<< HEAD
 
 	if (!ASSERT_EQ(protocol, IPPROTO_MPTCP, "protocol isn't MPTCP"))
 		err++;
 
-=======
-
-	if (!ASSERT_EQ(protocol, IPPROTO_MPTCP, "protocol isn't MPTCP"))
-		err++;
-
->>>>>>> 0c383648
 	optlen = sizeof(info);
 	if (!ASSERT_OK(getsockopt(client_fd, SOL_MPTCP, MPTCP_INFO, &info, &optlen),
 		       "getsockopt(MPTCP_INFO)"))
@@ -299,11 +289,8 @@
 	if (!ASSERT_OK_PTR(mptcpify_skel, "skel_open_load"))
 		return libbpf_get_error(mptcpify_skel);
 
-<<<<<<< HEAD
-=======
 	mptcpify_skel->bss->pid = getpid();
 
->>>>>>> 0c383648
 	err = mptcpify__attach(mptcpify_skel);
 	if (!ASSERT_OK(err, "skel_attach"))
 		goto out;
