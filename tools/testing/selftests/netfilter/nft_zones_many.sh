--- conflicted
+++ resolved
@@ -78,11 +78,7 @@
 		i=$((i + 1000))
 		j=$((j + 1))
 		# nft rule in output places each packet in a different zone.
-<<<<<<< HEAD
-		dd if=/dev/zero of=/dev/stdout bs=8k count=10000 2>/dev/null | ip netns exec "$ns" socat STDIN UDP:127.0.0.1:12345,sourceport=12345
-=======
 		dd if=/dev/zero of=/dev/stdout bs=8k count=1000 2>/dev/null | ip netns exec "$ns" socat STDIN UDP:127.0.0.1:12345,sourceport=12345
->>>>>>> 754e0b0e
 		if [ $? -ne 0 ] ;then
 			ret=1
 			break
