/**
 * eCryptfs: Linux filesystem encryption layer
 *
 * Copyright (C) 1997-2004 Erez Zadok
 * Copyright (C) 2001-2004 Stony Brook University
 * Copyright (C) 2004-2007 International Business Machines Corp.
 *   Author(s): Michael A. Halcrow <mahalcro@us.ibm.com>
 *              Michael C. Thompsion <mcthomps@us.ibm.com>
 *
 * This program is free software; you can redistribute it and/or
 * modify it under the terms of the GNU General Public License as
 * published by the Free Software Foundation; either version 2 of the
 * License, or (at your option) any later version.
 *
 * This program is distributed in the hope that it will be useful, but
 * WITHOUT ANY WARRANTY; without even the implied warranty of
 * MERCHANTABILITY or FITNESS FOR A PARTICULAR PURPOSE.  See the GNU
 * General Public License for more details.
 *
 * You should have received a copy of the GNU General Public License
 * along with this program; if not, write to the Free Software
 * Foundation, Inc., 59 Temple Place - Suite 330, Boston, MA
 * 02111-1307, USA.
 */

#include <linux/file.h>
#include <linux/vmalloc.h>
#include <linux/pagemap.h>
#include <linux/dcache.h>
#include <linux/namei.h>
#include <linux/mount.h>
#include <linux/crypto.h>
#include <linux/fs_stack.h>
#include <linux/slab.h>
#include <asm/unaligned.h>
#include "ecryptfs_kernel.h"

static struct dentry *lock_parent(struct dentry *dentry)
{
	struct dentry *dir;

	dir = dget_parent(dentry);
	mutex_lock_nested(&(dir->d_inode->i_mutex), I_MUTEX_PARENT);
	return dir;
}

static void unlock_dir(struct dentry *dir)
{
	mutex_unlock(&dir->d_inode->i_mutex);
	dput(dir);
}

/**
 * ecryptfs_create_underlying_file
 * @lower_dir_inode: inode of the parent in the lower fs of the new file
 * @dentry: New file's dentry
 * @mode: The mode of the new file
 * @nd: nameidata of ecryptfs' parent's dentry & vfsmount
 *
 * Creates the file in the lower file system.
 *
 * Returns zero on success; non-zero on error condition
 */
static int
ecryptfs_create_underlying_file(struct inode *lower_dir_inode,
				struct dentry *dentry, int mode,
				struct nameidata *nd)
{
	struct dentry *lower_dentry = ecryptfs_dentry_to_lower(dentry);
	struct vfsmount *lower_mnt = ecryptfs_dentry_to_lower_mnt(dentry);
	struct dentry *dentry_save;
	struct vfsmount *vfsmount_save;
	int rc;

	dentry_save = nd->path.dentry;
	vfsmount_save = nd->path.mnt;
	nd->path.dentry = lower_dentry;
	nd->path.mnt = lower_mnt;
	rc = vfs_create(lower_dir_inode, lower_dentry, mode, nd);
	nd->path.dentry = dentry_save;
	nd->path.mnt = vfsmount_save;
	return rc;
}

/**
 * ecryptfs_do_create
 * @directory_inode: inode of the new file's dentry's parent in ecryptfs
 * @ecryptfs_dentry: New file's dentry in ecryptfs
 * @mode: The mode of the new file
 * @nd: nameidata of ecryptfs' parent's dentry & vfsmount
 *
 * Creates the underlying file and the eCryptfs inode which will link to
 * it. It will also update the eCryptfs directory inode to mimic the
 * stat of the lower directory inode.
 *
 * Returns zero on success; non-zero on error condition
 */
static int
ecryptfs_do_create(struct inode *directory_inode,
		   struct dentry *ecryptfs_dentry, int mode,
		   struct nameidata *nd)
{
	int rc;
	struct dentry *lower_dentry;
	struct dentry *lower_dir_dentry;

	lower_dentry = ecryptfs_dentry_to_lower(ecryptfs_dentry);
	lower_dir_dentry = lock_parent(lower_dentry);
	if (IS_ERR(lower_dir_dentry)) {
		ecryptfs_printk(KERN_ERR, "Error locking directory of "
				"dentry\n");
		rc = PTR_ERR(lower_dir_dentry);
		goto out;
	}
	rc = ecryptfs_create_underlying_file(lower_dir_dentry->d_inode,
					     ecryptfs_dentry, mode, nd);
	if (rc) {
		printk(KERN_ERR "%s: Failure to create dentry in lower fs; "
		       "rc = [%d]\n", __func__, rc);
		goto out_lock;
	}
	rc = ecryptfs_interpose(lower_dentry, ecryptfs_dentry,
				directory_inode->i_sb, 0);
	if (rc) {
		ecryptfs_printk(KERN_ERR, "Failure in ecryptfs_interpose\n");
		goto out_lock;
	}
	fsstack_copy_attr_times(directory_inode, lower_dir_dentry->d_inode);
	fsstack_copy_inode_size(directory_inode, lower_dir_dentry->d_inode);
out_lock:
	unlock_dir(lower_dir_dentry);
out:
	return rc;
}

/**
 * grow_file
 * @ecryptfs_dentry: the eCryptfs dentry
 *
 * This is the code which will grow the file to its correct size.
 */
static int grow_file(struct dentry *ecryptfs_dentry)
{
	struct inode *ecryptfs_inode = ecryptfs_dentry->d_inode;
	char zero_virt[] = { 0x00 };
	int rc = 0;

	rc = ecryptfs_write(ecryptfs_inode, zero_virt, 0, 1);
	i_size_write(ecryptfs_inode, 0);
	rc = ecryptfs_write_inode_size_to_metadata(ecryptfs_inode);
	ecryptfs_inode_to_private(ecryptfs_inode)->crypt_stat.flags |=
		ECRYPTFS_NEW_FILE;
	return rc;
}

/**
 * ecryptfs_initialize_file
 *
 * Cause the file to be changed from a basic empty file to an ecryptfs
 * file with a header and first data page.
 *
 * Returns zero on success
 */
static int ecryptfs_initialize_file(struct dentry *ecryptfs_dentry)
{
	struct ecryptfs_crypt_stat *crypt_stat =
		&ecryptfs_inode_to_private(ecryptfs_dentry->d_inode)->crypt_stat;
	int rc = 0;

	if (S_ISDIR(ecryptfs_dentry->d_inode->i_mode)) {
		ecryptfs_printk(KERN_DEBUG, "This is a directory\n");
		crypt_stat->flags &= ~(ECRYPTFS_ENCRYPTED);
		goto out;
	}
	crypt_stat->flags |= ECRYPTFS_NEW_FILE;
	ecryptfs_printk(KERN_DEBUG, "Initializing crypto context\n");
	rc = ecryptfs_new_file_context(ecryptfs_dentry);
	if (rc) {
		ecryptfs_printk(KERN_ERR, "Error creating new file "
				"context; rc = [%d]\n", rc);
		goto out;
	}
	if (!ecryptfs_inode_to_private(ecryptfs_dentry->d_inode)->lower_file) {
		rc = ecryptfs_init_persistent_file(ecryptfs_dentry);
		if (rc) {
			printk(KERN_ERR "%s: Error attempting to initialize "
			       "the persistent file for the dentry with name "
			       "[%s]; rc = [%d]\n", __func__,
			       ecryptfs_dentry->d_name.name, rc);
			goto out;
		}
	}
	rc = ecryptfs_write_metadata(ecryptfs_dentry);
	if (rc) {
		printk(KERN_ERR "Error writing headers; rc = [%d]\n", rc);
		goto out;
	}
	rc = grow_file(ecryptfs_dentry);
	if (rc)
		printk(KERN_ERR "Error growing file; rc = [%d]\n", rc);
out:
	return rc;
}

/**
 * ecryptfs_create
 * @dir: The inode of the directory in which to create the file.
 * @dentry: The eCryptfs dentry
 * @mode: The mode of the new file.
 * @nd: nameidata
 *
 * Creates a new file.
 *
 * Returns zero on success; non-zero on error condition
 */
static int
ecryptfs_create(struct inode *directory_inode, struct dentry *ecryptfs_dentry,
		int mode, struct nameidata *nd)
{
	int rc;

	/* ecryptfs_do_create() calls ecryptfs_interpose() */
	rc = ecryptfs_do_create(directory_inode, ecryptfs_dentry, mode, nd);
	if (unlikely(rc)) {
		ecryptfs_printk(KERN_WARNING, "Failed to create file in"
				"lower filesystem\n");
		goto out;
	}
	/* At this point, a file exists on "disk"; we need to make sure
	 * that this on disk file is prepared to be an ecryptfs file */
	rc = ecryptfs_initialize_file(ecryptfs_dentry);
out:
	return rc;
}

/**
 * ecryptfs_lookup_and_interpose_lower - Perform a lookup
 */
int ecryptfs_lookup_and_interpose_lower(struct dentry *ecryptfs_dentry,
					struct dentry *lower_dentry,
					struct inode *ecryptfs_dir_inode,
					struct nameidata *ecryptfs_nd)
{
	struct dentry *lower_dir_dentry;
	struct vfsmount *lower_mnt;
	struct inode *lower_inode;
	struct ecryptfs_mount_crypt_stat *mount_crypt_stat;
	struct ecryptfs_crypt_stat *crypt_stat;
	char *page_virt = NULL;
	u64 file_size;
	int rc = 0;

	lower_dir_dentry = lower_dentry->d_parent;
	lower_mnt = mntget(ecryptfs_dentry_to_lower_mnt(
				   ecryptfs_dentry->d_parent));
	lower_inode = lower_dentry->d_inode;
	fsstack_copy_attr_atime(ecryptfs_dir_inode, lower_dir_dentry->d_inode);
	BUG_ON(!atomic_read(&lower_dentry->d_count));
	ecryptfs_set_dentry_private(ecryptfs_dentry,
				    kmem_cache_alloc(ecryptfs_dentry_info_cache,
						     GFP_KERNEL));
	if (!ecryptfs_dentry_to_private(ecryptfs_dentry)) {
		rc = -ENOMEM;
		printk(KERN_ERR "%s: Out of memory whilst attempting "
		       "to allocate ecryptfs_dentry_info struct\n",
			__func__);
		goto out_put;
	}
	ecryptfs_set_dentry_lower(ecryptfs_dentry, lower_dentry);
	ecryptfs_set_dentry_lower_mnt(ecryptfs_dentry, lower_mnt);
	if (!lower_dentry->d_inode) {
		/* We want to add because we couldn't find in lower */
		d_add(ecryptfs_dentry, NULL);
		goto out;
	}
	rc = ecryptfs_interpose(lower_dentry, ecryptfs_dentry,
				ecryptfs_dir_inode->i_sb,
				ECRYPTFS_INTERPOSE_FLAG_D_ADD);
	if (rc) {
		printk(KERN_ERR "%s: Error interposing; rc = [%d]\n",
		       __func__, rc);
		goto out;
	}
	if (S_ISDIR(lower_inode->i_mode))
		goto out;
	if (S_ISLNK(lower_inode->i_mode))
		goto out;
	if (special_file(lower_inode->i_mode))
		goto out;
	if (!ecryptfs_nd)
		goto out;
	/* Released in this function */
	page_virt = kmem_cache_zalloc(ecryptfs_header_cache_2, GFP_USER);
	if (!page_virt) {
		printk(KERN_ERR "%s: Cannot kmem_cache_zalloc() a page\n",
		       __func__);
		rc = -ENOMEM;
		goto out;
	}
	if (!ecryptfs_inode_to_private(ecryptfs_dentry->d_inode)->lower_file) {
		rc = ecryptfs_init_persistent_file(ecryptfs_dentry);
		if (rc) {
			printk(KERN_ERR "%s: Error attempting to initialize "
			       "the persistent file for the dentry with name "
			       "[%s]; rc = [%d]\n", __func__,
			       ecryptfs_dentry->d_name.name, rc);
			goto out_free_kmem;
		}
	}
	crypt_stat = &ecryptfs_inode_to_private(
					ecryptfs_dentry->d_inode)->crypt_stat;
	/* TODO: lock for crypt_stat comparison */
	if (!(crypt_stat->flags & ECRYPTFS_POLICY_APPLIED))
			ecryptfs_set_default_sizes(crypt_stat);
	rc = ecryptfs_read_and_validate_header_region(page_virt,
						      ecryptfs_dentry->d_inode);
	if (rc) {
		memset(page_virt, 0, PAGE_CACHE_SIZE);
		rc = ecryptfs_read_and_validate_xattr_region(page_virt,
							     ecryptfs_dentry);
		if (rc) {
			rc = 0;
			goto out_free_kmem;
		}
		crypt_stat->flags |= ECRYPTFS_METADATA_IN_XATTR;
	}
	mount_crypt_stat = &ecryptfs_superblock_to_private(
		ecryptfs_dentry->d_sb)->mount_crypt_stat;
	if (mount_crypt_stat->flags & ECRYPTFS_ENCRYPTED_VIEW_ENABLED) {
		if (crypt_stat->flags & ECRYPTFS_METADATA_IN_XATTR)
			file_size = (crypt_stat->metadata_size
				     + i_size_read(lower_dentry->d_inode));
		else
			file_size = i_size_read(lower_dentry->d_inode);
	} else {
		file_size = get_unaligned_be64(page_virt);
	}
	i_size_write(ecryptfs_dentry->d_inode, (loff_t)file_size);
out_free_kmem:
	kmem_cache_free(ecryptfs_header_cache_2, page_virt);
	goto out;
out_put:
	dput(lower_dentry);
	mntput(lower_mnt);
	d_drop(ecryptfs_dentry);
out:
	return rc;
}

/**
 * ecryptfs_new_lower_dentry
<<<<<<< HEAD
 * @ename: The name of the new dentry.
=======
 * @name: The name of the new dentry.
>>>>>>> 053d8f66
 * @lower_dir_dentry: Parent directory of the new dentry.
 * @nd: nameidata from last lookup.
 *
 * Create a new dentry or get it from lower parent dir.
 */
static struct dentry *
ecryptfs_new_lower_dentry(struct qstr *name, struct dentry *lower_dir_dentry,
			  struct nameidata *nd)
{
	struct dentry *new_dentry;
	struct dentry *tmp;
	struct inode *lower_dir_inode;

	lower_dir_inode = lower_dir_dentry->d_inode;

	tmp = d_alloc(lower_dir_dentry, name);
	if (!tmp)
		return ERR_PTR(-ENOMEM);

	mutex_lock(&lower_dir_inode->i_mutex);
	new_dentry = lower_dir_inode->i_op->lookup(lower_dir_inode, tmp, nd);
	mutex_unlock(&lower_dir_inode->i_mutex);

	if (!new_dentry)
		new_dentry = tmp;
	else
		dput(tmp);

	return new_dentry;
}


/**
 * ecryptfs_lookup_one_lower
 * @ecryptfs_dentry: The eCryptfs dentry that we are looking up
 * @lower_dir_dentry: lower parent directory
<<<<<<< HEAD
=======
 * @name: lower file name
>>>>>>> 053d8f66
 *
 * Get the lower dentry from vfs. If lower dentry does not exist yet,
 * create it.
 */
static struct dentry *
ecryptfs_lookup_one_lower(struct dentry *ecryptfs_dentry,
<<<<<<< HEAD
			  struct dentry *lower_dir_dentry)
{
	struct nameidata nd;
	struct vfsmount *lower_mnt;
	struct qstr *name;
	int err;

	name = &ecryptfs_dentry->d_name;
=======
			  struct dentry *lower_dir_dentry, struct qstr *name)
{
	struct nameidata nd;
	struct vfsmount *lower_mnt;
	int err;

>>>>>>> 053d8f66
	lower_mnt = mntget(ecryptfs_dentry_to_lower_mnt(
				    ecryptfs_dentry->d_parent));
	err = vfs_path_lookup(lower_dir_dentry, lower_mnt, name->name , 0, &nd);
	mntput(lower_mnt);

	if (!err) {
		/* we dont need the mount */
		mntput(nd.path.mnt);
		return nd.path.dentry;
	}
	if (err != -ENOENT)
		return ERR_PTR(err);

	/* create a new lower dentry */
	return ecryptfs_new_lower_dentry(name, lower_dir_dentry, &nd);
}

/**
 * ecryptfs_lookup
 * @ecryptfs_dir_inode: The eCryptfs directory inode
 * @ecryptfs_dentry: The eCryptfs dentry that we are looking up
 * @ecryptfs_nd: nameidata; may be NULL
 *
 * Find a file on disk. If the file does not exist, then we'll add it to the
 * dentry cache and continue on to read it from the disk.
 */
static struct dentry *ecryptfs_lookup(struct inode *ecryptfs_dir_inode,
				      struct dentry *ecryptfs_dentry,
				      struct nameidata *ecryptfs_nd)
{
	char *encrypted_and_encoded_name = NULL;
	size_t encrypted_and_encoded_name_size;
	struct ecryptfs_mount_crypt_stat *mount_crypt_stat = NULL;
	struct dentry *lower_dir_dentry, *lower_dentry;
	struct qstr lower_name;
	int rc = 0;

	ecryptfs_dentry->d_op = &ecryptfs_dops;
	if ((ecryptfs_dentry->d_name.len == 1
	     && !strcmp(ecryptfs_dentry->d_name.name, "."))
	    || (ecryptfs_dentry->d_name.len == 2
		&& !strcmp(ecryptfs_dentry->d_name.name, ".."))) {
		goto out_d_drop;
	}
	lower_dir_dentry = ecryptfs_dentry_to_lower(ecryptfs_dentry->d_parent);
<<<<<<< HEAD

	lower_dentry = ecryptfs_lookup_one_lower(ecryptfs_dentry,
						 lower_dir_dentry);
=======
	lower_name.name = ecryptfs_dentry->d_name.name;
	lower_name.len = ecryptfs_dentry->d_name.len;
	lower_name.hash = ecryptfs_dentry->d_name.hash;
	if (lower_dir_dentry->d_op && lower_dir_dentry->d_op->d_hash) {
		rc = lower_dir_dentry->d_op->d_hash(lower_dir_dentry,
						    &lower_name);
		if (rc < 0)
			goto out_d_drop;
	}
	lower_dentry = ecryptfs_lookup_one_lower(ecryptfs_dentry,
						 lower_dir_dentry, &lower_name);
>>>>>>> 053d8f66
	if (IS_ERR(lower_dentry)) {
		rc = PTR_ERR(lower_dentry);
		ecryptfs_printk(KERN_DEBUG, "%s: lookup_one_lower() returned "
				"[%d] on lower_dentry = [%s]\n", __func__, rc,
				encrypted_and_encoded_name);
		goto out_d_drop;
	}
	if (lower_dentry->d_inode)
		goto lookup_and_interpose;
	mount_crypt_stat = &ecryptfs_superblock_to_private(
				ecryptfs_dentry->d_sb)->mount_crypt_stat;
	if (!(mount_crypt_stat
	    && (mount_crypt_stat->flags & ECRYPTFS_GLOBAL_ENCRYPT_FILENAMES)))
		goto lookup_and_interpose;
	dput(lower_dentry);
	rc = ecryptfs_encrypt_and_encode_filename(
		&encrypted_and_encoded_name, &encrypted_and_encoded_name_size,
		NULL, mount_crypt_stat, ecryptfs_dentry->d_name.name,
		ecryptfs_dentry->d_name.len);
	if (rc) {
		printk(KERN_ERR "%s: Error attempting to encrypt and encode "
		       "filename; rc = [%d]\n", __func__, rc);
		goto out_d_drop;
	}
<<<<<<< HEAD
	lower_dentry = ecryptfs_lookup_one_lower(ecryptfs_dentry,
						 lower_dir_dentry);
=======
	lower_name.name = encrypted_and_encoded_name;
	lower_name.len = encrypted_and_encoded_name_size;
	lower_name.hash = full_name_hash(lower_name.name, lower_name.len);
	if (lower_dir_dentry->d_op && lower_dir_dentry->d_op->d_hash) {
		rc = lower_dir_dentry->d_op->d_hash(lower_dir_dentry,
						    &lower_name);
		if (rc < 0)
			goto out_d_drop;
	}
	lower_dentry = ecryptfs_lookup_one_lower(ecryptfs_dentry,
						 lower_dir_dentry, &lower_name);
>>>>>>> 053d8f66
	if (IS_ERR(lower_dentry)) {
		rc = PTR_ERR(lower_dentry);
		ecryptfs_printk(KERN_DEBUG, "%s: lookup_one_lower() returned "
				"[%d] on lower_dentry = [%s]\n", __func__, rc,
				encrypted_and_encoded_name);
		goto out_d_drop;
	}
lookup_and_interpose:
	rc = ecryptfs_lookup_and_interpose_lower(ecryptfs_dentry, lower_dentry,
						 ecryptfs_dir_inode,
						 ecryptfs_nd);
	goto out;
out_d_drop:
	d_drop(ecryptfs_dentry);
out:
	kfree(encrypted_and_encoded_name);
	return ERR_PTR(rc);
}

static int ecryptfs_link(struct dentry *old_dentry, struct inode *dir,
			 struct dentry *new_dentry)
{
	struct dentry *lower_old_dentry;
	struct dentry *lower_new_dentry;
	struct dentry *lower_dir_dentry;
	u64 file_size_save;
	int rc;

	file_size_save = i_size_read(old_dentry->d_inode);
	lower_old_dentry = ecryptfs_dentry_to_lower(old_dentry);
	lower_new_dentry = ecryptfs_dentry_to_lower(new_dentry);
	dget(lower_old_dentry);
	dget(lower_new_dentry);
	lower_dir_dentry = lock_parent(lower_new_dentry);
	rc = vfs_link(lower_old_dentry, lower_dir_dentry->d_inode,
		      lower_new_dentry);
	if (rc || !lower_new_dentry->d_inode)
		goto out_lock;
	rc = ecryptfs_interpose(lower_new_dentry, new_dentry, dir->i_sb, 0);
	if (rc)
		goto out_lock;
	fsstack_copy_attr_times(dir, lower_dir_dentry->d_inode);
	fsstack_copy_inode_size(dir, lower_dir_dentry->d_inode);
	old_dentry->d_inode->i_nlink =
		ecryptfs_inode_to_lower(old_dentry->d_inode)->i_nlink;
	i_size_write(new_dentry->d_inode, file_size_save);
out_lock:
	unlock_dir(lower_dir_dentry);
	dput(lower_new_dentry);
	dput(lower_old_dentry);
	return rc;
}

static int ecryptfs_unlink(struct inode *dir, struct dentry *dentry)
{
	int rc = 0;
	struct dentry *lower_dentry = ecryptfs_dentry_to_lower(dentry);
	struct inode *lower_dir_inode = ecryptfs_inode_to_lower(dir);
	struct dentry *lower_dir_dentry;

	dget(lower_dentry);
	lower_dir_dentry = lock_parent(lower_dentry);
	rc = vfs_unlink(lower_dir_inode, lower_dentry);
	if (rc) {
		printk(KERN_ERR "Error in vfs_unlink; rc = [%d]\n", rc);
		goto out_unlock;
	}
	fsstack_copy_attr_times(dir, lower_dir_inode);
	dentry->d_inode->i_nlink =
		ecryptfs_inode_to_lower(dentry->d_inode)->i_nlink;
	dentry->d_inode->i_ctime = dir->i_ctime;
	d_drop(dentry);
out_unlock:
	unlock_dir(lower_dir_dentry);
	dput(lower_dentry);
	return rc;
}

static int ecryptfs_symlink(struct inode *dir, struct dentry *dentry,
			    const char *symname)
{
	int rc;
	struct dentry *lower_dentry;
	struct dentry *lower_dir_dentry;
	char *encoded_symname;
	size_t encoded_symlen;
	struct ecryptfs_mount_crypt_stat *mount_crypt_stat = NULL;

	lower_dentry = ecryptfs_dentry_to_lower(dentry);
	dget(lower_dentry);
	lower_dir_dentry = lock_parent(lower_dentry);
	mount_crypt_stat = &ecryptfs_superblock_to_private(
		dir->i_sb)->mount_crypt_stat;
	rc = ecryptfs_encrypt_and_encode_filename(&encoded_symname,
						  &encoded_symlen,
						  NULL,
						  mount_crypt_stat, symname,
						  strlen(symname));
	if (rc)
		goto out_lock;
	rc = vfs_symlink(lower_dir_dentry->d_inode, lower_dentry,
			 encoded_symname);
	kfree(encoded_symname);
	if (rc || !lower_dentry->d_inode)
		goto out_lock;
	rc = ecryptfs_interpose(lower_dentry, dentry, dir->i_sb, 0);
	if (rc)
		goto out_lock;
	fsstack_copy_attr_times(dir, lower_dir_dentry->d_inode);
	fsstack_copy_inode_size(dir, lower_dir_dentry->d_inode);
out_lock:
	unlock_dir(lower_dir_dentry);
	dput(lower_dentry);
	if (!dentry->d_inode)
		d_drop(dentry);
	return rc;
}

static int ecryptfs_mkdir(struct inode *dir, struct dentry *dentry, int mode)
{
	int rc;
	struct dentry *lower_dentry;
	struct dentry *lower_dir_dentry;

	lower_dentry = ecryptfs_dentry_to_lower(dentry);
	lower_dir_dentry = lock_parent(lower_dentry);
	rc = vfs_mkdir(lower_dir_dentry->d_inode, lower_dentry, mode);
	if (rc || !lower_dentry->d_inode)
		goto out;
	rc = ecryptfs_interpose(lower_dentry, dentry, dir->i_sb, 0);
	if (rc)
		goto out;
	fsstack_copy_attr_times(dir, lower_dir_dentry->d_inode);
	fsstack_copy_inode_size(dir, lower_dir_dentry->d_inode);
	dir->i_nlink = lower_dir_dentry->d_inode->i_nlink;
out:
	unlock_dir(lower_dir_dentry);
	if (!dentry->d_inode)
		d_drop(dentry);
	return rc;
}

static int ecryptfs_rmdir(struct inode *dir, struct dentry *dentry)
{
	struct dentry *lower_dentry;
	struct dentry *lower_dir_dentry;
	int rc;

	lower_dentry = ecryptfs_dentry_to_lower(dentry);
	dget(dentry);
	lower_dir_dentry = lock_parent(lower_dentry);
	dget(lower_dentry);
	rc = vfs_rmdir(lower_dir_dentry->d_inode, lower_dentry);
	dput(lower_dentry);
	if (!rc)
		d_delete(lower_dentry);
	fsstack_copy_attr_times(dir, lower_dir_dentry->d_inode);
	dir->i_nlink = lower_dir_dentry->d_inode->i_nlink;
	unlock_dir(lower_dir_dentry);
	if (!rc)
		d_drop(dentry);
	dput(dentry);
	return rc;
}

static int
ecryptfs_mknod(struct inode *dir, struct dentry *dentry, int mode, dev_t dev)
{
	int rc;
	struct dentry *lower_dentry;
	struct dentry *lower_dir_dentry;

	lower_dentry = ecryptfs_dentry_to_lower(dentry);
	lower_dir_dentry = lock_parent(lower_dentry);
	rc = vfs_mknod(lower_dir_dentry->d_inode, lower_dentry, mode, dev);
	if (rc || !lower_dentry->d_inode)
		goto out;
	rc = ecryptfs_interpose(lower_dentry, dentry, dir->i_sb, 0);
	if (rc)
		goto out;
	fsstack_copy_attr_times(dir, lower_dir_dentry->d_inode);
	fsstack_copy_inode_size(dir, lower_dir_dentry->d_inode);
out:
	unlock_dir(lower_dir_dentry);
	if (!dentry->d_inode)
		d_drop(dentry);
	return rc;
}

static int
ecryptfs_rename(struct inode *old_dir, struct dentry *old_dentry,
		struct inode *new_dir, struct dentry *new_dentry)
{
	int rc;
	struct dentry *lower_old_dentry;
	struct dentry *lower_new_dentry;
	struct dentry *lower_old_dir_dentry;
	struct dentry *lower_new_dir_dentry;
	struct dentry *trap = NULL;

	lower_old_dentry = ecryptfs_dentry_to_lower(old_dentry);
	lower_new_dentry = ecryptfs_dentry_to_lower(new_dentry);
	dget(lower_old_dentry);
	dget(lower_new_dentry);
	lower_old_dir_dentry = dget_parent(lower_old_dentry);
	lower_new_dir_dentry = dget_parent(lower_new_dentry);
	trap = lock_rename(lower_old_dir_dentry, lower_new_dir_dentry);
	/* source should not be ancestor of target */
	if (trap == lower_old_dentry) {
		rc = -EINVAL;
		goto out_lock;
	}
	/* target should not be ancestor of source */
	if (trap == lower_new_dentry) {
		rc = -ENOTEMPTY;
		goto out_lock;
	}
	rc = vfs_rename(lower_old_dir_dentry->d_inode, lower_old_dentry,
			lower_new_dir_dentry->d_inode, lower_new_dentry);
	if (rc)
		goto out_lock;
	fsstack_copy_attr_all(new_dir, lower_new_dir_dentry->d_inode);
	if (new_dir != old_dir)
		fsstack_copy_attr_all(old_dir, lower_old_dir_dentry->d_inode);
out_lock:
	unlock_rename(lower_old_dir_dentry, lower_new_dir_dentry);
	dput(lower_new_dentry->d_parent);
	dput(lower_old_dentry->d_parent);
	dput(lower_new_dentry);
	dput(lower_old_dentry);
	return rc;
}

static int ecryptfs_readlink_lower(struct dentry *dentry, char **buf,
				   size_t *bufsiz)
{
	struct dentry *lower_dentry = ecryptfs_dentry_to_lower(dentry);
	char *lower_buf;
	size_t lower_bufsiz = PATH_MAX;
	mm_segment_t old_fs;
	int rc;

	lower_buf = kmalloc(lower_bufsiz, GFP_KERNEL);
	if (!lower_buf) {
		rc = -ENOMEM;
		goto out;
	}
	old_fs = get_fs();
	set_fs(get_ds());
	rc = lower_dentry->d_inode->i_op->readlink(lower_dentry,
						   (char __user *)lower_buf,
						   lower_bufsiz);
	set_fs(old_fs);
	if (rc < 0)
		goto out;
	lower_bufsiz = rc;
	rc = ecryptfs_decode_and_decrypt_filename(buf, bufsiz, dentry,
						  lower_buf, lower_bufsiz);
out:
	kfree(lower_buf);
	return rc;
}

static int
ecryptfs_readlink(struct dentry *dentry, char __user *buf, int bufsiz)
{
	char *kbuf;
	size_t kbufsiz, copied;
	int rc;

	rc = ecryptfs_readlink_lower(dentry, &kbuf, &kbufsiz);
	if (rc)
		goto out;
	copied = min_t(size_t, bufsiz, kbufsiz);
	rc = copy_to_user(buf, kbuf, copied) ? -EFAULT : copied;
	kfree(kbuf);
	fsstack_copy_attr_atime(dentry->d_inode,
				ecryptfs_dentry_to_lower(dentry)->d_inode);
out:
	return rc;
}

static void *ecryptfs_follow_link(struct dentry *dentry, struct nameidata *nd)
{
	char *buf;
	int len = PAGE_SIZE, rc;
	mm_segment_t old_fs;

	/* Released in ecryptfs_put_link(); only release here on error */
	buf = kmalloc(len, GFP_KERNEL);
	if (!buf) {
		buf = ERR_PTR(-ENOMEM);
		goto out;
	}
	old_fs = get_fs();
	set_fs(get_ds());
	rc = dentry->d_inode->i_op->readlink(dentry, (char __user *)buf, len);
	set_fs(old_fs);
	if (rc < 0) {
		kfree(buf);
		buf = ERR_PTR(rc);
	} else
		buf[rc] = '\0';
out:
	nd_set_link(nd, buf);
	return NULL;
}

static void
ecryptfs_put_link(struct dentry *dentry, struct nameidata *nd, void *ptr)
{
	char *buf = nd_get_link(nd);
	if (!IS_ERR(buf)) {
		/* Free the char* */
		kfree(buf);
	}
}

/**
 * upper_size_to_lower_size
 * @crypt_stat: Crypt_stat associated with file
 * @upper_size: Size of the upper file
 *
 * Calculate the required size of the lower file based on the
 * specified size of the upper file. This calculation is based on the
 * number of headers in the underlying file and the extent size.
 *
 * Returns Calculated size of the lower file.
 */
static loff_t
upper_size_to_lower_size(struct ecryptfs_crypt_stat *crypt_stat,
			 loff_t upper_size)
{
	loff_t lower_size;

	lower_size = ecryptfs_lower_header_size(crypt_stat);
	if (upper_size != 0) {
		loff_t num_extents;

		num_extents = upper_size >> crypt_stat->extent_shift;
		if (upper_size & ~crypt_stat->extent_mask)
			num_extents++;
		lower_size += (num_extents * crypt_stat->extent_size);
	}
	return lower_size;
}

/**
 * truncate_upper
 * @dentry: The ecryptfs layer dentry
 * @ia: Address of the ecryptfs inode's attributes
 * @lower_ia: Address of the lower inode's attributes
 *
 * Function to handle truncations modifying the size of the file. Note
 * that the file sizes are interpolated. When expanding, we are simply
 * writing strings of 0's out. When truncating, we truncate the upper
 * inode and update the lower_ia according to the page index
 * interpolations. If ATTR_SIZE is set in lower_ia->ia_valid upon return,
 * the caller must use lower_ia in a call to notify_change() to perform
 * the truncation of the lower inode.
 *
 * Returns zero on success; non-zero otherwise
 */
static int truncate_upper(struct dentry *dentry, struct iattr *ia,
			  struct iattr *lower_ia)
{
	int rc = 0;
	struct inode *inode = dentry->d_inode;
	struct ecryptfs_crypt_stat *crypt_stat;
	loff_t i_size = i_size_read(inode);
	loff_t lower_size_before_truncate;
	loff_t lower_size_after_truncate;

	if (unlikely((ia->ia_size == i_size))) {
		lower_ia->ia_valid &= ~ATTR_SIZE;
		goto out;
	}
	crypt_stat = &ecryptfs_inode_to_private(dentry->d_inode)->crypt_stat;
	/* Switch on growing or shrinking file */
	if (ia->ia_size > i_size) {
		char zero[] = { 0x00 };

		lower_ia->ia_valid &= ~ATTR_SIZE;
		/* Write a single 0 at the last position of the file;
		 * this triggers code that will fill in 0's throughout
		 * the intermediate portion of the previous end of the
		 * file and the new and of the file */
		rc = ecryptfs_write(inode, zero,
				    (ia->ia_size - 1), 1);
	} else { /* ia->ia_size < i_size_read(inode) */
		/* We're chopping off all the pages down to the page
		 * in which ia->ia_size is located. Fill in the end of
		 * that page from (ia->ia_size & ~PAGE_CACHE_MASK) to
		 * PAGE_CACHE_SIZE with zeros. */
		size_t num_zeros = (PAGE_CACHE_SIZE
				    - (ia->ia_size & ~PAGE_CACHE_MASK));


		/*
		 * XXX(truncate) this should really happen at the begginning
		 * of ->setattr.  But the code is too messy to that as part
		 * of a larger patch.  ecryptfs is also totally missing out
		 * on the inode_change_ok check at the beginning of
		 * ->setattr while would include this.
		 */
		rc = inode_newsize_ok(inode, ia->ia_size);
		if (rc)
			goto out;

		if (!(crypt_stat->flags & ECRYPTFS_ENCRYPTED)) {
			truncate_setsize(inode, ia->ia_size);
			lower_ia->ia_size = ia->ia_size;
			lower_ia->ia_valid |= ATTR_SIZE;
			goto out;
		}
		if (num_zeros) {
			char *zeros_virt;

			zeros_virt = kzalloc(num_zeros, GFP_KERNEL);
			if (!zeros_virt) {
				rc = -ENOMEM;
				goto out;
			}
			rc = ecryptfs_write(inode, zeros_virt,
					    ia->ia_size, num_zeros);
			kfree(zeros_virt);
			if (rc) {
				printk(KERN_ERR "Error attempting to zero out "
				       "the remainder of the end page on "
				       "reducing truncate; rc = [%d]\n", rc);
				goto out;
			}
		}
		truncate_setsize(inode, ia->ia_size);
		rc = ecryptfs_write_inode_size_to_metadata(inode);
		if (rc) {
			printk(KERN_ERR	"Problem with "
			       "ecryptfs_write_inode_size_to_metadata; "
			       "rc = [%d]\n", rc);
			goto out;
		}
		/* We are reducing the size of the ecryptfs file, and need to
		 * know if we need to reduce the size of the lower file. */
		lower_size_before_truncate =
		    upper_size_to_lower_size(crypt_stat, i_size);
		lower_size_after_truncate =
		    upper_size_to_lower_size(crypt_stat, ia->ia_size);
		if (lower_size_after_truncate < lower_size_before_truncate) {
			lower_ia->ia_size = lower_size_after_truncate;
			lower_ia->ia_valid |= ATTR_SIZE;
		} else
			lower_ia->ia_valid &= ~ATTR_SIZE;
	}
out:
	return rc;
}

/**
 * ecryptfs_truncate
 * @dentry: The ecryptfs layer dentry
 * @new_length: The length to expand the file to
 *
 * Simple function that handles the truncation of an eCryptfs inode and
 * its corresponding lower inode.
 *
 * Returns zero on success; non-zero otherwise
 */
int ecryptfs_truncate(struct dentry *dentry, loff_t new_length)
{
	struct iattr ia = { .ia_valid = ATTR_SIZE, .ia_size = new_length };
	struct iattr lower_ia = { .ia_valid = 0 };
	int rc;

	rc = truncate_upper(dentry, &ia, &lower_ia);
	if (!rc && lower_ia.ia_valid & ATTR_SIZE) {
		struct dentry *lower_dentry = ecryptfs_dentry_to_lower(dentry);

		mutex_lock(&lower_dentry->d_inode->i_mutex);
		rc = notify_change(lower_dentry, &lower_ia);
		mutex_unlock(&lower_dentry->d_inode->i_mutex);
	}
	return rc;
}

static int
ecryptfs_permission(struct inode *inode, int mask)
{
	return inode_permission(ecryptfs_inode_to_lower(inode), mask);
}

/**
 * ecryptfs_setattr
 * @dentry: dentry handle to the inode to modify
 * @ia: Structure with flags of what to change and values
 *
 * Updates the metadata of an inode. If the update is to the size
 * i.e. truncation, then ecryptfs_truncate will handle the size modification
 * of both the ecryptfs inode and the lower inode.
 *
 * All other metadata changes will be passed right to the lower filesystem,
 * and we will just update our inode to look like the lower.
 */
static int ecryptfs_setattr(struct dentry *dentry, struct iattr *ia)
{
	int rc = 0;
	struct dentry *lower_dentry;
	struct iattr lower_ia;
	struct inode *inode;
	struct inode *lower_inode;
	struct ecryptfs_crypt_stat *crypt_stat;

	crypt_stat = &ecryptfs_inode_to_private(dentry->d_inode)->crypt_stat;
	if (!(crypt_stat->flags & ECRYPTFS_STRUCT_INITIALIZED))
		ecryptfs_init_crypt_stat(crypt_stat);
	inode = dentry->d_inode;
	lower_inode = ecryptfs_inode_to_lower(inode);
	lower_dentry = ecryptfs_dentry_to_lower(dentry);
	mutex_lock(&crypt_stat->cs_mutex);
	if (S_ISDIR(dentry->d_inode->i_mode))
		crypt_stat->flags &= ~(ECRYPTFS_ENCRYPTED);
	else if (S_ISREG(dentry->d_inode->i_mode)
		 && (!(crypt_stat->flags & ECRYPTFS_POLICY_APPLIED)
		     || !(crypt_stat->flags & ECRYPTFS_KEY_VALID))) {
		struct ecryptfs_mount_crypt_stat *mount_crypt_stat;

		mount_crypt_stat = &ecryptfs_superblock_to_private(
			dentry->d_sb)->mount_crypt_stat;
		rc = ecryptfs_read_metadata(dentry);
		if (rc) {
			if (!(mount_crypt_stat->flags
			      & ECRYPTFS_PLAINTEXT_PASSTHROUGH_ENABLED)) {
				rc = -EIO;
				printk(KERN_WARNING "Either the lower file "
				       "is not in a valid eCryptfs format, "
				       "or the key could not be retrieved. "
				       "Plaintext passthrough mode is not "
				       "enabled; returning -EIO\n");
				mutex_unlock(&crypt_stat->cs_mutex);
				goto out;
			}
			rc = 0;
			crypt_stat->flags &= ~(ECRYPTFS_ENCRYPTED);
		}
	}
	mutex_unlock(&crypt_stat->cs_mutex);
	memcpy(&lower_ia, ia, sizeof(lower_ia));
	if (ia->ia_valid & ATTR_FILE)
		lower_ia.ia_file = ecryptfs_file_to_lower(ia->ia_file);
	if (ia->ia_valid & ATTR_SIZE) {
		rc = truncate_upper(dentry, ia, &lower_ia);
		if (rc < 0)
			goto out;
	}

	/*
	 * mode change is for clearing setuid/setgid bits. Allow lower fs
	 * to interpret this in its own way.
	 */
	if (lower_ia.ia_valid & (ATTR_KILL_SUID | ATTR_KILL_SGID))
		lower_ia.ia_valid &= ~ATTR_MODE;

	mutex_lock(&lower_dentry->d_inode->i_mutex);
	rc = notify_change(lower_dentry, &lower_ia);
	mutex_unlock(&lower_dentry->d_inode->i_mutex);
out:
	fsstack_copy_attr_all(inode, lower_inode);
	return rc;
}

int ecryptfs_getattr_link(struct vfsmount *mnt, struct dentry *dentry,
			  struct kstat *stat)
{
	struct ecryptfs_mount_crypt_stat *mount_crypt_stat;
	int rc = 0;

	mount_crypt_stat = &ecryptfs_superblock_to_private(
						dentry->d_sb)->mount_crypt_stat;
	generic_fillattr(dentry->d_inode, stat);
	if (mount_crypt_stat->flags & ECRYPTFS_GLOBAL_ENCRYPT_FILENAMES) {
		char *target;
		size_t targetsiz;

		rc = ecryptfs_readlink_lower(dentry, &target, &targetsiz);
		if (!rc) {
			kfree(target);
			stat->size = targetsiz;
		}
	}
	return rc;
}

int ecryptfs_getattr(struct vfsmount *mnt, struct dentry *dentry,
		     struct kstat *stat)
{
	struct kstat lower_stat;
	int rc;

	rc = vfs_getattr(ecryptfs_dentry_to_lower_mnt(dentry),
			 ecryptfs_dentry_to_lower(dentry), &lower_stat);
	if (!rc) {
		generic_fillattr(dentry->d_inode, stat);
		stat->blocks = lower_stat.blocks;
	}
	return rc;
}

int
ecryptfs_setxattr(struct dentry *dentry, const char *name, const void *value,
		  size_t size, int flags)
{
	int rc = 0;
	struct dentry *lower_dentry;

	lower_dentry = ecryptfs_dentry_to_lower(dentry);
	if (!lower_dentry->d_inode->i_op->setxattr) {
		rc = -EOPNOTSUPP;
		goto out;
	}
	mutex_lock(&lower_dentry->d_inode->i_mutex);
	rc = lower_dentry->d_inode->i_op->setxattr(lower_dentry, name, value,
						   size, flags);
	mutex_unlock(&lower_dentry->d_inode->i_mutex);
out:
	return rc;
}

ssize_t
ecryptfs_getxattr_lower(struct dentry *lower_dentry, const char *name,
			void *value, size_t size)
{
	int rc = 0;

	if (!lower_dentry->d_inode->i_op->getxattr) {
		rc = -EOPNOTSUPP;
		goto out;
	}
	mutex_lock(&lower_dentry->d_inode->i_mutex);
	rc = lower_dentry->d_inode->i_op->getxattr(lower_dentry, name, value,
						   size);
	mutex_unlock(&lower_dentry->d_inode->i_mutex);
out:
	return rc;
}

static ssize_t
ecryptfs_getxattr(struct dentry *dentry, const char *name, void *value,
		  size_t size)
{
	return ecryptfs_getxattr_lower(ecryptfs_dentry_to_lower(dentry), name,
				       value, size);
}

static ssize_t
ecryptfs_listxattr(struct dentry *dentry, char *list, size_t size)
{
	int rc = 0;
	struct dentry *lower_dentry;

	lower_dentry = ecryptfs_dentry_to_lower(dentry);
	if (!lower_dentry->d_inode->i_op->listxattr) {
		rc = -EOPNOTSUPP;
		goto out;
	}
	mutex_lock(&lower_dentry->d_inode->i_mutex);
	rc = lower_dentry->d_inode->i_op->listxattr(lower_dentry, list, size);
	mutex_unlock(&lower_dentry->d_inode->i_mutex);
out:
	return rc;
}

static int ecryptfs_removexattr(struct dentry *dentry, const char *name)
{
	int rc = 0;
	struct dentry *lower_dentry;

	lower_dentry = ecryptfs_dentry_to_lower(dentry);
	if (!lower_dentry->d_inode->i_op->removexattr) {
		rc = -EOPNOTSUPP;
		goto out;
	}
	mutex_lock(&lower_dentry->d_inode->i_mutex);
	rc = lower_dentry->d_inode->i_op->removexattr(lower_dentry, name);
	mutex_unlock(&lower_dentry->d_inode->i_mutex);
out:
	return rc;
}

int ecryptfs_inode_test(struct inode *inode, void *candidate_lower_inode)
{
	if ((ecryptfs_inode_to_lower(inode)
	     == (struct inode *)candidate_lower_inode))
		return 1;
	else
		return 0;
}

int ecryptfs_inode_set(struct inode *inode, void *lower_inode)
{
	ecryptfs_init_inode(inode, (struct inode *)lower_inode);
	return 0;
}

const struct inode_operations ecryptfs_symlink_iops = {
	.readlink = ecryptfs_readlink,
	.follow_link = ecryptfs_follow_link,
	.put_link = ecryptfs_put_link,
	.permission = ecryptfs_permission,
	.setattr = ecryptfs_setattr,
	.getattr = ecryptfs_getattr_link,
	.setxattr = ecryptfs_setxattr,
	.getxattr = ecryptfs_getxattr,
	.listxattr = ecryptfs_listxattr,
	.removexattr = ecryptfs_removexattr
};

const struct inode_operations ecryptfs_dir_iops = {
	.create = ecryptfs_create,
	.lookup = ecryptfs_lookup,
	.link = ecryptfs_link,
	.unlink = ecryptfs_unlink,
	.symlink = ecryptfs_symlink,
	.mkdir = ecryptfs_mkdir,
	.rmdir = ecryptfs_rmdir,
	.mknod = ecryptfs_mknod,
	.rename = ecryptfs_rename,
	.permission = ecryptfs_permission,
	.setattr = ecryptfs_setattr,
	.setxattr = ecryptfs_setxattr,
	.getxattr = ecryptfs_getxattr,
	.listxattr = ecryptfs_listxattr,
	.removexattr = ecryptfs_removexattr
};

const struct inode_operations ecryptfs_main_iops = {
	.permission = ecryptfs_permission,
	.setattr = ecryptfs_setattr,
	.getattr = ecryptfs_getattr,
	.setxattr = ecryptfs_setxattr,
	.getxattr = ecryptfs_getxattr,
	.listxattr = ecryptfs_listxattr,
	.removexattr = ecryptfs_removexattr
};<|MERGE_RESOLUTION|>--- conflicted
+++ resolved
@@ -349,11 +349,7 @@
 
 /**
  * ecryptfs_new_lower_dentry
-<<<<<<< HEAD
- * @ename: The name of the new dentry.
-=======
  * @name: The name of the new dentry.
->>>>>>> 053d8f66
  * @lower_dir_dentry: Parent directory of the new dentry.
  * @nd: nameidata from last lookup.
  *
@@ -390,33 +386,19 @@
  * ecryptfs_lookup_one_lower
  * @ecryptfs_dentry: The eCryptfs dentry that we are looking up
  * @lower_dir_dentry: lower parent directory
-<<<<<<< HEAD
-=======
  * @name: lower file name
->>>>>>> 053d8f66
  *
  * Get the lower dentry from vfs. If lower dentry does not exist yet,
  * create it.
  */
 static struct dentry *
 ecryptfs_lookup_one_lower(struct dentry *ecryptfs_dentry,
-<<<<<<< HEAD
-			  struct dentry *lower_dir_dentry)
-{
-	struct nameidata nd;
-	struct vfsmount *lower_mnt;
-	struct qstr *name;
-	int err;
-
-	name = &ecryptfs_dentry->d_name;
-=======
 			  struct dentry *lower_dir_dentry, struct qstr *name)
 {
 	struct nameidata nd;
 	struct vfsmount *lower_mnt;
 	int err;
 
->>>>>>> 053d8f66
 	lower_mnt = mntget(ecryptfs_dentry_to_lower_mnt(
 				    ecryptfs_dentry->d_parent));
 	err = vfs_path_lookup(lower_dir_dentry, lower_mnt, name->name , 0, &nd);
@@ -462,11 +444,6 @@
 		goto out_d_drop;
 	}
 	lower_dir_dentry = ecryptfs_dentry_to_lower(ecryptfs_dentry->d_parent);
-<<<<<<< HEAD
-
-	lower_dentry = ecryptfs_lookup_one_lower(ecryptfs_dentry,
-						 lower_dir_dentry);
-=======
 	lower_name.name = ecryptfs_dentry->d_name.name;
 	lower_name.len = ecryptfs_dentry->d_name.len;
 	lower_name.hash = ecryptfs_dentry->d_name.hash;
@@ -478,7 +455,6 @@
 	}
 	lower_dentry = ecryptfs_lookup_one_lower(ecryptfs_dentry,
 						 lower_dir_dentry, &lower_name);
->>>>>>> 053d8f66
 	if (IS_ERR(lower_dentry)) {
 		rc = PTR_ERR(lower_dentry);
 		ecryptfs_printk(KERN_DEBUG, "%s: lookup_one_lower() returned "
@@ -503,10 +479,6 @@
 		       "filename; rc = [%d]\n", __func__, rc);
 		goto out_d_drop;
 	}
-<<<<<<< HEAD
-	lower_dentry = ecryptfs_lookup_one_lower(ecryptfs_dentry,
-						 lower_dir_dentry);
-=======
 	lower_name.name = encrypted_and_encoded_name;
 	lower_name.len = encrypted_and_encoded_name_size;
 	lower_name.hash = full_name_hash(lower_name.name, lower_name.len);
@@ -518,7 +490,6 @@
 	}
 	lower_dentry = ecryptfs_lookup_one_lower(ecryptfs_dentry,
 						 lower_dir_dentry, &lower_name);
->>>>>>> 053d8f66
 	if (IS_ERR(lower_dentry)) {
 		rc = PTR_ERR(lower_dentry);
 		ecryptfs_printk(KERN_DEBUG, "%s: lookup_one_lower() returned "
